--- conflicted
+++ resolved
@@ -122,22 +122,19 @@
       <img src="../assets/gallery/broken_timeline_thumbnail.png" alt="Broken Timeline Plot">
     </div>
   </a>
-<<<<<<< HEAD
+  <a href="plots/cohort/" class="glr-thumbcontainer">
+    <div class="glr-thumb-title">Cohort Plot</div>
+    <div class="glr-thumb">
+      <img src="../assets/gallery/cohort_thumbnail.png" alt="Cohort Plot">
+    </div>
+  </a>
   <a href="plots/heatmap/" class="glr-thumbcontainer">
     <div class="glr-thumb-title">Heatmap Plot</div>
     <div class="glr-thumb">
       <img src="../assets/gallery/heatmap_thumbnail.png" alt="Heatmap Plot">
     </div>
   </a>
-=======
-  <a href="plots/cohort/" class="glr-thumbcontainer">
-    <div class="glr-thumb-title">Cohort Plot</div>
-    <div class="glr-thumb">
-      <img src="../assets/gallery/cohort_thumbnail.png" alt="Cohort Plot">
-    </div>
-  </a>
 
->>>>>>> c2805806
 </div>
 
 ### Coming Soon
