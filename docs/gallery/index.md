--- conflicted
+++ resolved
@@ -175,46 +175,25 @@
     </div>
   </a>
 
-<<<<<<< HEAD
-  <a href="plots/price/" class="glr-thumbcontainer">
-    <div class="glr-thumb-title">Price Plot</div>
-    <div class="glr-thumb">
-      <img src="../assets/gallery/price_thumbnail.png" alt="Price Plot">
-=======
   <a href="plots/index_plot/" class="glr-thumbcontainer">
     <div class="glr-thumb-title">Index Plot</div>
     <div class="glr-thumb">
       <img src="../assets/gallery/index_thumbnail.png" alt="Index Plot">
     </div>
   </a>
+
   <a href="plots/scatter/" class="glr-thumbcontainer">
     <div class="glr-thumb-title">Scatter Plot</div>
     <div class="glr-thumb">
       <img src="../assets/gallery/scatter_thumbnail.png" alt="Scatter Plot">
->>>>>>> ff6c9540
     </div>
   </a>
 
-</div>
+  <a href="plots/price/" class="glr-thumbcontainer">
+    <div class="glr-thumb-title">Price Plot</div>
+    <div class="glr-thumb">
+      <img src="../assets/gallery/price_thumbnail.png" alt="Price Plot">
+    </div>
+  </a>
 
-### Coming Soon
-
-<div class="glr-gallery">
-
-  <div class="glr-thumbcontainer coming-soon-container">
-<<<<<<< HEAD
-    <div class="coming-soon-title">Scatter Plot</div>
-    <div class="coming-soon-thumb">Preview</div>
-  </div>
-
-  <div class="glr-thumbcontainer coming-soon-container">
-    <div class="coming-soon-title">Index Plot</div>
-    <div class="coming-soon-thumb">Preview</div>
-  </div>
-
-=======
-    <div class="coming-soon-title">Price Plot</div>
-    <div class="coming-soon-thumb">Preview</div>
-  </div>
->>>>>>> ff6c9540
 </div>