# Plot Gallery

PyRetailScience provides a comprehensive set of plotting functions designed specifically for retail analytics. All plots
use a consistent API and come pre-styled with retail-friendly color schemes and professional styling.

## Plot Types

<!-- markdownlint-disable MD033 -->
<style>
/* Matplotlib-style gallery container */
.glr-gallery {
  display: grid;
  grid-template-columns: repeat(auto-fill, 200px);
  gap: 15px;
  margin: 20px 0;
  justify-content: start;
}

/* Individual thumbnail container - consistent card style */
.glr-thumbcontainer {
  text-decoration: none;
  color: inherit;
  display: block;
  text-align: center;
  transition: transform 0.2s ease;
  border: 1px solid #ddd;
  border-radius: 8px;
  padding: 12px;
  background: var(--md-default-bg-color, #fff);
  width: 200px;
}

.glr-thumbcontainer:hover {
  transform: scale(1.02);
  text-decoration: none;
  border-color: #007acc;
  box-shadow: 0 2px 8px rgba(0, 122, 204, 0.15);
}

/* Card header - plot type name */
.glr-thumb-title {
  font-size: 14px;
  margin-bottom: 12px;
  font-weight: 600;
  color: var(--md-default-fg-color, #333);
  line-height: 1.2;
  border-bottom: 1px solid var(--md-default-fg-color--lightest, #eee);
  padding-bottom: 8px;
}

/* Thumbnail image */
.glr-thumb img {
  width: 160px;
  height: 112px;
  object-fit: contain;
  border: 1px solid #ddd;
  border-radius: 4px;
  display: block;
  margin: 0 auto;
  background: #fff;
  padding: 4px;
}

/* Remove image-specific hover effects - only hover on outer container */

/* Coming soon placeholder */
.coming-soon-thumb {
  width: 160px;
  height: 112px;
  background: #f0f0f0;
  border: 1px dashed #ccc;
  border-radius: 4px;
  display: flex;
  align-items: center;
  justify-content: center;
  font-size: 11px;
  color: #999;
  margin: 0 auto;
}

.coming-soon-container {
  color: #666;
  cursor: default;
  border: 1px solid #ddd;
  background: var(--md-default-bg-color, #f9f9f9);
}

.coming-soon-container:hover {
  transform: none;
  border-color: #ddd;
  box-shadow: none;
}

.coming-soon-title {
  font-size: 14px;
  margin-bottom: 12px;
  font-weight: 600;
  color: var(--md-default-fg-color--light, #666);
  line-height: 1.2;
  border-bottom: 1px solid var(--md-default-fg-color--lightest, #ddd);
  padding-bottom: 8px;
}
</style>

<div class="glr-gallery">
  <a href="plots/area/" class="glr-thumbcontainer">
    <div class="glr-thumb-title">Area Plot</div>
    <div class="glr-thumb">
      <img src="../assets/gallery/area_thumbnail.png" alt="Area Plot">
    </div>
  </a>

  <a href="plots/bar/" class="glr-thumbcontainer">
    <div class="glr-thumb-title">Bar Plot</div>
    <div class="glr-thumb">
      <img src="../assets/gallery/bar_thumbnail.png" alt="Bar Plot">
    </div>
  </a>
  <a href="plots/broken_timeline/" class="glr-thumbcontainer">
    <div class="glr-thumb-title">Broken Timeline Plot</div>
    <div class="glr-thumb">
      <img src="../assets/gallery/broken_timeline_thumbnail.png" alt="Broken Timeline Plot">
    </div>
  </a>
  <a href="plots/cohort/" class="glr-thumbcontainer">
    <div class="glr-thumb-title">Cohort Plot</div>
    <div class="glr-thumb">
      <img src="../assets/gallery/cohort_thumbnail.png" alt="Cohort Plot">
    </div>
  </a>
  <a href="plots/heatmap/" class="glr-thumbcontainer">
    <div class="glr-thumb-title">Heatmap Plot</div>
    <div class="glr-thumb">
      <img src="../assets/gallery/heatmap_thumbnail.png" alt="Heatmap Plot">
    </div>
  </a>
  <a href="plots/histogram/" class="glr-thumbcontainer">
    <div class="glr-thumb-title">Histogram Plot</div>
    <div class="glr-thumb">
      <img src="../assets/gallery/histogram_thumbnail.png" alt="Histogram Plot">
    </div>
  </a>

<<<<<<< HEAD
  <a href="plots/period_on_period/" class="glr-thumbcontainer">
    <div class="glr-thumb-title">Period on Period Plot</div>
    <div class="glr-thumb">
      <img src="../assets/gallery/period_on_period_thumbnail.png" alt="Period on Period Plot">
=======
  <a href="plots/line/" class="glr-thumbcontainer">
    <div class="glr-thumb-title">Line Plot</div>
    <div class="glr-thumb">
      <img src="../assets/gallery/line_thumbnail.png" alt="Line Plot">
>>>>>>> d6dcd6fe
    </div>
  </a>

</div>

### Coming Soon

<div class="glr-gallery">

  <div class="glr-thumbcontainer coming-soon-container">
    <div class="coming-soon-title">Scatter Plot</div>
    <div class="coming-soon-thumb">Preview</div>
  </div>

  <div class="glr-thumbcontainer coming-soon-container">
    <div class="coming-soon-title">Time Plot</div>
    <div class="coming-soon-thumb">Preview</div>
  </div>

  <div class="glr-thumbcontainer coming-soon-container">
    <div class="coming-soon-title">Waterfall Plot</div>
    <div class="coming-soon-thumb">Preview</div>
  </div>

  <div class="glr-thumbcontainer coming-soon-container">
    <div class="coming-soon-title">Venn Diagram</div>
    <div class="coming-soon-thumb">Preview</div>
  </div>

  <div class="glr-thumbcontainer coming-soon-container">
    <div class="coming-soon-title">Index Plot</div>
    <div class="coming-soon-thumb">Preview</div>
  </div>

  <div class="glr-thumbcontainer coming-soon-container">
    <div class="coming-soon-title">Price Plot</div>
    <div class="coming-soon-thumb">Preview</div>
  </div>
</div><|MERGE_RESOLUTION|>--- conflicted
+++ resolved
@@ -140,20 +140,19 @@
       <img src="../assets/gallery/histogram_thumbnail.png" alt="Histogram Plot">
     </div>
   </a>
+  <a href="plots/line/" class="glr-thumbcontainer">
+    <div class="glr-thumb-title">Line Plot</div>
+    <div class="glr-thumb">
+      <img src="../assets/gallery/line_thumbnail.png" alt="Line Plot">
+    </div>
+  </a>
 
-<<<<<<< HEAD
   <a href="plots/period_on_period/" class="glr-thumbcontainer">
     <div class="glr-thumb-title">Period on Period Plot</div>
     <div class="glr-thumb">
       <img src="../assets/gallery/period_on_period_thumbnail.png" alt="Period on Period Plot">
-=======
-  <a href="plots/line/" class="glr-thumbcontainer">
-    <div class="glr-thumb-title">Line Plot</div>
-    <div class="glr-thumb">
-      <img src="../assets/gallery/line_thumbnail.png" alt="Line Plot">
->>>>>>> d6dcd6fe
     </div>
-  </a>
+    </a>
 
 </div>
 
