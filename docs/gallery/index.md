--- conflicted
+++ resolved
@@ -185,15 +185,6 @@
   </div>
 
   <div class="glr-thumbcontainer coming-soon-container">
-<<<<<<< HEAD
-    <div class="coming-soon-title">Period on Period Plot</div>
-=======
-    <div class="coming-soon-title">Venn Diagram</div>
->>>>>>> 10d3c33b
-    <div class="coming-soon-thumb">Preview</div>
-  </div>
-
-  <div class="glr-thumbcontainer coming-soon-container">
     <div class="coming-soon-title">Index Plot</div>
     <div class="coming-soon-thumb">Preview</div>
   </div>
