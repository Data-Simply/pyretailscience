# Plot Gallery

PyRetailScience provides a comprehensive set of plotting functions designed specifically for retail analytics. All plots
use a consistent API and come pre-styled with retail-friendly color schemes and professional styling.

## Plot Types

<!-- markdownlint-disable MD033 -->
<style>
/* Matplotlib-style gallery container */
.glr-gallery {
  display: grid;
  grid-template-columns: repeat(auto-fill, 200px);
  gap: 15px;
  margin: 20px 0;
  justify-content: start;
}

/* Individual thumbnail container - consistent card style */
.glr-thumbcontainer {
  text-decoration: none;
  color: inherit;
  display: block;
  text-align: center;
  transition: transform 0.2s ease;
  border: 1px solid #ddd;
  border-radius: 8px;
  padding: 12px;
  background: var(--md-default-bg-color, #fff);
  width: 200px;
}

.glr-thumbcontainer:hover {
  transform: scale(1.02);
  text-decoration: none;
  border-color: #007acc;
  box-shadow: 0 2px 8px rgba(0, 122, 204, 0.15);
}

/* Card header - plot type name */
.glr-thumb-title {
  font-size: 14px;
  margin-bottom: 12px;
  font-weight: 600;
  color: var(--md-default-fg-color, #333);
  line-height: 1.2;
  border-bottom: 1px solid var(--md-default-fg-color--lightest, #eee);
  padding-bottom: 8px;
}

/* Thumbnail image */
.glr-thumb img {
  width: 160px;
  height: 112px;
  object-fit: contain;
  border: 1px solid #ddd;
  border-radius: 4px;
  display: block;
  margin: 0 auto;
  background: #fff;
  padding: 4px;
}

/* Remove image-specific hover effects - only hover on outer container */

/* Coming soon placeholder */
.coming-soon-thumb {
  width: 160px;
  height: 112px;
  background: #f0f0f0;
  border: 1px dashed #ccc;
  border-radius: 4px;
  display: flex;
  align-items: center;
  justify-content: center;
  font-size: 11px;
  color: #999;
  margin: 0 auto;
}

.coming-soon-container {
  color: #666;
  cursor: default;
  border: 1px solid #ddd;
  background: var(--md-default-bg-color, #f9f9f9);
}

.coming-soon-container:hover {
  transform: none;
  border-color: #ddd;
  box-shadow: none;
}

.coming-soon-title {
  font-size: 14px;
  margin-bottom: 12px;
  font-weight: 600;
  color: var(--md-default-fg-color--light, #666);
  line-height: 1.2;
  border-bottom: 1px solid var(--md-default-fg-color--lightest, #ddd);
  padding-bottom: 8px;
}
</style>

<div class="glr-gallery">
  <a href="plots/area/" class="glr-thumbcontainer">
    <div class="glr-thumb-title">Area Plot</div>
    <div class="glr-thumb">
      <img src="../assets/gallery/area_thumbnail.png" alt="Area Plot">
    </div>
  </a>

  <a href="plots/bar/" class="glr-thumbcontainer">
    <div class="glr-thumb-title">Bar Plot</div>
    <div class="glr-thumb">
      <img src="../assets/gallery/bar_thumbnail.png" alt="Bar Plot">
    </div>
  </a>
  <a href="plots/broken_timeline/" class="glr-thumbcontainer">
    <div class="glr-thumb-title">Broken Timeline Plot</div>
    <div class="glr-thumb">
      <img src="../assets/gallery/broken_timeline_thumbnail.png" alt="Broken Timeline Plot">
    </div>
  </a>
  <a href="plots/cohort/" class="glr-thumbcontainer">
    <div class="glr-thumb-title">Cohort Plot</div>
    <div class="glr-thumb">
      <img src="../assets/gallery/cohort_thumbnail.png" alt="Cohort Plot">
    </div>
  </a>
  <a href="plots/heatmap/" class="glr-thumbcontainer">
    <div class="glr-thumb-title">Heatmap Plot</div>
    <div class="glr-thumb">
      <img src="../assets/gallery/heatmap_thumbnail.png" alt="Heatmap Plot">
    </div>
  </a>
  <a href="plots/histogram/" class="glr-thumbcontainer">
    <div class="glr-thumb-title">Histogram Plot</div>
    <div class="glr-thumb">
      <img src="../assets/gallery/histogram_thumbnail.png" alt="Histogram Plot">
    </div>
  </a>
  <a href="plots/line/" class="glr-thumbcontainer">
    <div class="glr-thumb-title">Line Plot</div>
    <div class="glr-thumb">
      <img src="../assets/gallery/line_thumbnail.png" alt="Line Plot">
    </div>
  </a>

  <a href="plots/period_on_period/" class="glr-thumbcontainer">
    <div class="glr-thumb-title">Period on Period Plot</div>
    <div class="glr-thumb">
      <img src="../assets/gallery/period_on_period_thumbnail.png" alt="Period on Period Plot">
    </div>
    </a>

  <a href="plots/time/" class="glr-thumbcontainer">
    <div class="glr-thumb-title">Time Plot</div>
    <div class="glr-thumb">
      <img src="../assets/gallery/time_thumbnail.png" alt="Time Plot">
    </div>
  </a>

  <a href="plots/venn/" class="glr-thumbcontainer">
    <div class="glr-thumb-title">Venn Diagram</div>
    <div class="glr-thumb">
      <img src="../assets/gallery/venn_thumbnail.png" alt="Venn Diagram">
    </div>
  </a>

  <a href="plots/waterfall/" class="glr-thumbcontainer">
    <div class="glr-thumb-title">Waterfall Plot</div>
    <div class="glr-thumb">
      <img src="../assets/gallery/waterfall_thumbnail.png" alt="Waterfall Plot">
    </div>
  </a>

<<<<<<< HEAD
  <a href="plots/index_plot/" class="glr-thumbcontainer">
    <div class="glr-thumb-title">Index Plot</div>
    <div class="glr-thumb">
      <img src="../assets/gallery/index_thumbnail.png" alt="Index Plot">
=======
  <a href="plots/scatter/" class="glr-thumbcontainer">
    <div class="glr-thumb-title">Scatter Plot</div>
    <div class="glr-thumb">
      <img src="../assets/gallery/scatter_thumbnail.png" alt="Scatter Plot">
>>>>>>> 985c08b2
    </div>
  </a>

</div>

### Coming Soon

<div class="glr-gallery">

  <div class="glr-thumbcontainer coming-soon-container">
<<<<<<< HEAD
    <div class="coming-soon-title">Scatter Plot</div>
=======
    <div class="coming-soon-title">Index Plot</div>
>>>>>>> 985c08b2
    <div class="coming-soon-thumb">Preview</div>
  </div>

  <div class="glr-thumbcontainer coming-soon-container">
    <div class="coming-soon-title">Price Plot</div>
    <div class="coming-soon-thumb">Preview</div>
  </div>
</div><|MERGE_RESOLUTION|>--- conflicted
+++ resolved
@@ -175,17 +175,16 @@
     </div>
   </a>
 
-<<<<<<< HEAD
   <a href="plots/index_plot/" class="glr-thumbcontainer">
     <div class="glr-thumb-title">Index Plot</div>
     <div class="glr-thumb">
       <img src="../assets/gallery/index_thumbnail.png" alt="Index Plot">
-=======
+    </div>
+  </a>
   <a href="plots/scatter/" class="glr-thumbcontainer">
     <div class="glr-thumb-title">Scatter Plot</div>
     <div class="glr-thumb">
       <img src="../assets/gallery/scatter_thumbnail.png" alt="Scatter Plot">
->>>>>>> 985c08b2
     </div>
   </a>
 
@@ -194,15 +193,6 @@
 ### Coming Soon
 
 <div class="glr-gallery">
-
-  <div class="glr-thumbcontainer coming-soon-container">
-<<<<<<< HEAD
-    <div class="coming-soon-title">Scatter Plot</div>
-=======
-    <div class="coming-soon-title">Index Plot</div>
->>>>>>> 985c08b2
-    <div class="coming-soon-thumb">Preview</div>
-  </div>
 
   <div class="glr-thumbcontainer coming-soon-container">
     <div class="coming-soon-title">Price Plot</div>
