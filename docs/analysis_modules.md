--- conflicted
+++ resolved
@@ -1214,14 +1214,12 @@
 overlapping_periods = find_overlapping_periods("2022-06-15", "2025-03-10")
 print(overlapping_periods)
 ```
-<<<<<<< HEAD
-**Output (ISO Format)**
+
 | Start Date    | End Date    |
 |:--------------|------------:|
 | 2022-06-15    | 2023-03-10  |
 | 2023-06-15    | 2024-03-10  |
 | 2024-06-15    | 2025-03-10  |
-
 
 ### Filter and Label by Condition
 
@@ -1269,19 +1267,12 @@
 # Apply filtering and labeling
 labeled_data = filter_and_label_by_condition(products, conditions).order_by("product_id").execute().set_index("product_id")
 ```
-| product_id    | category    | price    | label               |
-|:--------------|------------:|---------:|--------------------:|
-| 1             | toys        | 15	     | Toys                |
-| 2             | shoes       | 55	     | Shoes               |
-| 3             | toys 	      | 25       | Toys                |
-| 5	            | electronics | 200      | Premium Electronics |
-| 6             | toys        | 35	     | Toys                |
-| 7	            | shoes	      | 60	     | Shoes               |
-=======
-
-| Start Date | End Date   |
-|:-----------|-----------:|
-| 2022-06-15 | 2023-03-10 |
-| 2023-06-15 | 2024-03-10 |
-| 2024-06-15 | 2025-03-10 |
->>>>>>> bb3c59e4
+
+| product_id | category    | price | label               |
+|:-----------|------------:|------:|--------------------:|
+| 1          | toys        | 15    | Toys                |
+| 2          | shoes       | 55    | Shoes               |
+| 3          | toys        | 25    | Toys                |
+| 5          | electronics | 200   | Premium Electronics |
+| 6          | toys        | 35    | Toys                |
+| 7          | shoes       | 60    | Shoes               |