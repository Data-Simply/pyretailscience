repos:
  - repo: https://github.com/compilerla/conventional-pre-commit
    rev: v3.2.0
    hooks:
      - id: conventional-pre-commit
        stages: [commit-msg]
        args: []
  - repo: https://github.com/astral-sh/ruff-pre-commit
    rev: "v0.11.0"
    hooks:
      - id: ruff
        args: ["--fix"]
      - id: ruff-format
  - repo: https://github.com/pre-commit/pre-commit-hooks
    rev: v5.0.0
    hooks:
      - id: trailing-whitespace
      - id: end-of-file-fixer
      - id: fix-encoding-pragma
        args: [--remove]
      - id: check-yaml
      - id: debug-statements
        language_version: python3
  - repo: local
    hooks:
      - id: pytest
        name: pytest
        entry: uv run pytest --cov=pyretailscience --cov-report=xml --cov-branch tests
        language: system
        types: [python]
        pass_filenames: false
        always_run: true
  - repo: https://github.com/kynan/nbstripout
    rev: 0.5.0
    hooks:
      - id: nbstripout
        files: \.(ipynb)$
        args: [--keep-output, --strip-empty-cells]
<<<<<<< HEAD
  - repo: https://github.com/nikaro/taplo-pre-commit
    rev: 0.1.1
    hooks:
      - id: taplo-format
        name: Format TOML files
        args: ["--config", "taplo.toml"]
        exclude: ^tests/toml_files/corrupt.toml$
      - id: taplo-lint
        name: Lint TOML files
        args: ["--config", "taplo.toml"]
        exclude: ^tests/toml_files/corrupt.toml$
=======
  - repo: https://github.com/igorshubovych/markdownlint-cli
    rev: v0.38.0
    hooks:
      - id: markdownlint
        args: ["--config", ".markdownlint.json"]
>>>>>>> bb3c59e4
<|MERGE_RESOLUTION|>--- conflicted
+++ resolved
@@ -36,7 +36,6 @@
       - id: nbstripout
         files: \.(ipynb)$
         args: [--keep-output, --strip-empty-cells]
-<<<<<<< HEAD
   - repo: https://github.com/nikaro/taplo-pre-commit
     rev: 0.1.1
     hooks:
@@ -48,10 +47,8 @@
         name: Lint TOML files
         args: ["--config", "taplo.toml"]
         exclude: ^tests/toml_files/corrupt.toml$
-=======
   - repo: https://github.com/igorshubovych/markdownlint-cli
     rev: v0.38.0
     hooks:
       - id: markdownlint
-        args: ["--config", ".markdownlint.json"]
->>>>>>> bb3c59e4
+        args: ["--config", ".markdownlint.json"]