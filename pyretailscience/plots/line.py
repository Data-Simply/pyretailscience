"""This module provides flexible functionality for creating line plots from pandas DataFrames.

It focuses on visualizing sequences that are ordered or sequential but not necessarily categorical, such as "days since
an event" or "months since a competitor opened." However, while this module can handle datetime values on the x-axis,
the **plots.time_line** module has additional features that make working with datetimes easier, such as easily resampling the
data to alternate time frames.

The sequences used in this module can include values like "days since an event" (e.g., -2, -1, 0, 1, 2) or "months
since a competitor store opened." **This module is not intended for use with actual datetime values**. If a datetime
or datetime-like column is passed as **`x_col`**, a warning will be triggered, suggesting the use of the
**`plots.time_line`** module.

### Core Features

- **Plotting Sequences or Indexes**: Plot one or more value columns (**`value_col`**) with support for sequences like
-2, -1, 0, 1, 2 (e.g., months since an event), using either the index or a specified x-axis column (**`x_col`**).
- **Custom X-Axis or Index**: Use any column as the x-axis (**`x_col`**) or plot based on the index if no x-axis column is specified.
- **Multiple Lines**: Create separate lines for each unique value in **`group_col`** (e.g., categories or product types).
- **Comprehensive Customization**: Easily customize plot titles, axis labels, and legends, with the option to move the legend outside the plot.
- **Pre-Aggregated Data**: The data must be pre-aggregated before plotting, as no aggregation occurs within the module.

### Use Cases

- **Daily Trends**: Plot trends such as daily revenue or user activity, for example, tracking revenue since the start of the year.
- **Event Impact**: Visualize how metrics (e.g., revenue, sales, or traffic) change before and after an important event, such as a competitor store opening or a product launch.
- **Category Comparison**: Compare metrics across multiple categories over time, for example, tracking total revenue for the top categories before and after an event like the introduction of a new competitor.

### Limitations and Handling of Temporal Data

- **Limited Handling of Temporal Data**: This module can plot simple time-based sequences, such as "days since an event," but it cannot manipulate or directly handle datetime or date-like columns. It is not optimized for actual datetime values.
If a datetime column is passed or more complex temporal plotting is needed, a warning will suggest using the **`plots.time_line`** module, which is specifically designed for working with temporal data and performing time-based manipulation.
- **Pre-Aggregated Data Required**: The module does not perform any data aggregation, so all data must be pre-aggregated before being passed in for plotting.

"""

import warnings

import pandas as pd
from matplotlib.axes import Axes, SubplotBase

import pyretailscience.style.graph_utils as gu
from pyretailscience.style.tailwind import get_multi_color_cmap, get_single_color_cmap


def plot(
    df: pd.DataFrame,
    value_col: str | list[str],
    x_label: str | None = None,
    y_label: str | None = None,
    title: str | None = None,
    x_col: str | None = None,
    group_col: str | None = None,
    ax: Axes | None = None,
    source_text: str | None = None,
    legend_title: str | None = None,
    move_legend_outside: bool = False,
    **kwargs: dict[str, any],
) -> SubplotBase:
    """Plots the `value_col` over the specified `x_col` or index, creating a separate line for each unique value in `group_col`.

    Args:
        df (pd.DataFrame): The dataframe to plot.
        value_col (str or list of str): The column(s) to plot.
        x_label (str, optional): The x-axis label.
        y_label (str, optional): The y-axis label.
        title (str, optional): The title of the plot.
        x_col (str, optional): The column to be used as the x-axis. If None, the index is used.
        group_col (str, optional): The column used to define different lines.
        legend_title (str, optional): The title of the legend.
        ax (Axes, optional): Matplotlib axes object to plot on.
        source_text (str, optional): The source text to add to the plot.
        move_legend_outside (bool, optional): Move the legend outside the plot.
        **kwargs: Additional keyword arguments for Pandas' `plot` function.

    Returns:
        SubplotBase: The matplotlib axes object.
    """
    if x_col is not None and pd.api.types.is_datetime64_any_dtype(df[x_col]):
        warnings.warn(
            f"The column '{x_col}' is datetime-like. Consider using the 'plots.time_line' module for time-based plots.",
            UserWarning,
            stacklevel=2,
        )

    elif x_col is None and pd.api.types.is_datetime64_any_dtype(df.index):
        warnings.warn(
            "The DataFrame index is datetime-like. Consider using the 'plots.time_line' module for time-based plots.",
            UserWarning,
            stacklevel=2,
        )

    if group_col is None:
        pivot_df = df.set_index(x_col if x_col is not None else df.index)[
            [value_col] if isinstance(value_col, str) else value_col
        ]
    else:
        pivot_df = df.pivot(index=x_col if x_col is not None else None, columns=group_col, values=value_col)

    is_multi_line = (group_col is not None) or (isinstance(value_col, list) and len(value_col) > 1)

    color_gen_threshold = 4
    num_colors = len(pivot_df.columns) if is_multi_line else 1
    color_gen = get_single_color_cmap() if num_colors < color_gen_threshold else get_multi_color_cmap()
    colors = [next(color_gen) for _ in range(num_colors)]

    ax = pivot_df.plot(
        ax=ax,
        linewidth=3,
<<<<<<< HEAD
        color=colors.colors[: len(pivot_df.columns) if group_col is not None else 1],
        legend=(group_col is not None) or (isinstance(value_col, list) and len(value_col) > 1),
=======
        color=colors,
        legend=is_multi_line,
>>>>>>> 0cdac9ec
        **kwargs,
    )

    ax = gu.standard_graph_styles(
        ax=ax,
        title=title,
        x_label=x_label,
        y_label=y_label,
        legend_title=legend_title,
        move_legend_outside=move_legend_outside,
    )

    if source_text is not None:
        gu.add_source_text(ax=ax, source_text=source_text)

    return gu.standard_tick_styles(ax)<|MERGE_RESOLUTION|>--- conflicted
+++ resolved
@@ -106,13 +106,8 @@
     ax = pivot_df.plot(
         ax=ax,
         linewidth=3,
-<<<<<<< HEAD
-        color=colors.colors[: len(pivot_df.columns) if group_col is not None else 1],
-        legend=(group_col is not None) or (isinstance(value_col, list) and len(value_col) > 1),
-=======
         color=colors,
         legend=is_multi_line,
->>>>>>> 0cdac9ec
         **kwargs,
     )
 
