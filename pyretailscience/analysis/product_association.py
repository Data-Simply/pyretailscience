--- conflicted
+++ resolved
@@ -87,13 +87,8 @@
         self,
         df: pd.DataFrame | ibis.Table,
         value_col: str,
-<<<<<<< HEAD
         group_col: str | None = None,
         target_item: str | None = None,
-=======
-        group_col: str = get_option("column.customer_id"),
-        target_item: str | float | list[str | float] | None = None,
->>>>>>> fefceb27
         min_occurrences: int = 1,
         min_cooccurrences: int = 1,
         min_support: float = 0.0,
