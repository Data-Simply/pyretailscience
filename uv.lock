version = 1
revision = 1
requires-python = ">=3.11, <3.13"
resolution-markers = [
    "python_full_version >= '3.12'",
    "python_full_version < '3.12'",
]

[[package]]
name = "anyio"
version = "4.4.0"
source = { registry = "https://pypi.org/simple" }
dependencies = [
    { name = "idna" },
    { name = "sniffio" },
]
sdist = { url = "https://files.pythonhosted.org/packages/e6/e3/c4c8d473d6780ef1853d630d581f70d655b4f8d7553c6997958c283039a2/anyio-4.4.0.tar.gz", hash = "sha256:5aadc6a1bbb7cdb0bede386cac5e2940f5e2ff3aa20277e991cf028e0585ce94", size = 163930 }
wheels = [
    { url = "https://files.pythonhosted.org/packages/7b/a2/10639a79341f6c019dedc95bd48a4928eed9f1d1197f4c04f546fc7ae0ff/anyio-4.4.0-py3-none-any.whl", hash = "sha256:c1b2d8f46a8a812513012e1107cb0e68c17159a7a594208005a57dc776e1bdc7", size = 86780 },
]

[[package]]
name = "appnope"
version = "0.1.4"
source = { registry = "https://pypi.org/simple" }
sdist = { url = "https://files.pythonhosted.org/packages/35/5d/752690df9ef5b76e169e68d6a129fa6d08a7100ca7f754c89495db3c6019/appnope-0.1.4.tar.gz", hash = "sha256:1de3860566df9caf38f01f86f65e0e13e379af54f9e4bee1e66b48f2efffd1ee", size = 4170 }
wheels = [
    { url = "https://files.pythonhosted.org/packages/81/29/5ecc3a15d5a33e31b26c11426c45c501e439cb865d0bff96315d86443b78/appnope-0.1.4-py2.py3-none-any.whl", hash = "sha256:502575ee11cd7a28c0205f379b525beefebab9d161b7c964670864014ed7213c", size = 4321 },
]

[[package]]
name = "argon2-cffi"
version = "23.1.0"
source = { registry = "https://pypi.org/simple" }
dependencies = [
    { name = "argon2-cffi-bindings" },
]
sdist = { url = "https://files.pythonhosted.org/packages/31/fa/57ec2c6d16ecd2ba0cf15f3c7d1c3c2e7b5fcb83555ff56d7ab10888ec8f/argon2_cffi-23.1.0.tar.gz", hash = "sha256:879c3e79a2729ce768ebb7d36d4609e3a78a4ca2ec3a9f12286ca057e3d0db08", size = 42798 }
wheels = [
    { url = "https://files.pythonhosted.org/packages/a4/6a/e8a041599e78b6b3752da48000b14c8d1e8a04ded09c88c714ba047f34f5/argon2_cffi-23.1.0-py3-none-any.whl", hash = "sha256:c670642b78ba29641818ab2e68bd4e6a78ba53b7eff7b4c3815ae16abf91c7ea", size = 15124 },
]

[[package]]
name = "argon2-cffi-bindings"
version = "21.2.0"
source = { registry = "https://pypi.org/simple" }
dependencies = [
    { name = "cffi" },
]
sdist = { url = "https://files.pythonhosted.org/packages/b9/e9/184b8ccce6683b0aa2fbb7ba5683ea4b9c5763f1356347f1312c32e3c66e/argon2-cffi-bindings-21.2.0.tar.gz", hash = "sha256:bb89ceffa6c791807d1305ceb77dbfacc5aa499891d2c55661c6459651fc39e3", size = 1779911 }
wheels = [
    { url = "https://files.pythonhosted.org/packages/d4/13/838ce2620025e9666aa8f686431f67a29052241692a3dd1ae9d3692a89d3/argon2_cffi_bindings-21.2.0-cp36-abi3-macosx_10_9_x86_64.whl", hash = "sha256:ccb949252cb2ab3a08c02024acb77cfb179492d5701c7cbdbfd776124d4d2367", size = 29658 },
    { url = "https://files.pythonhosted.org/packages/b3/02/f7f7bb6b6af6031edb11037639c697b912e1dea2db94d436e681aea2f495/argon2_cffi_bindings-21.2.0-cp36-abi3-manylinux_2_17_aarch64.manylinux2014_aarch64.whl", hash = "sha256:9524464572e12979364b7d600abf96181d3541da11e23ddf565a32e70bd4dc0d", size = 80583 },
    { url = "https://files.pythonhosted.org/packages/ec/f7/378254e6dd7ae6f31fe40c8649eea7d4832a42243acaf0f1fff9083b2bed/argon2_cffi_bindings-21.2.0-cp36-abi3-manylinux_2_17_x86_64.manylinux2014_x86_64.whl", hash = "sha256:b746dba803a79238e925d9046a63aa26bf86ab2a2fe74ce6b009a1c3f5c8f2ae", size = 86168 },
    { url = "https://files.pythonhosted.org/packages/74/f6/4a34a37a98311ed73bb80efe422fed95f2ac25a4cacc5ae1d7ae6a144505/argon2_cffi_bindings-21.2.0-cp36-abi3-manylinux_2_5_i686.manylinux1_i686.manylinux_2_17_i686.manylinux2014_i686.whl", hash = "sha256:58ed19212051f49a523abb1dbe954337dc82d947fb6e5a0da60f7c8471a8476c", size = 82709 },
    { url = "https://files.pythonhosted.org/packages/74/2b/73d767bfdaab25484f7e7901379d5f8793cccbb86c6e0cbc4c1b96f63896/argon2_cffi_bindings-21.2.0-cp36-abi3-musllinux_1_1_aarch64.whl", hash = "sha256:bd46088725ef7f58b5a1ef7ca06647ebaf0eb4baff7d1d0d177c6cc8744abd86", size = 83613 },
    { url = "https://files.pythonhosted.org/packages/4f/fd/37f86deef67ff57c76f137a67181949c2d408077e2e3dd70c6c42912c9bf/argon2_cffi_bindings-21.2.0-cp36-abi3-musllinux_1_1_i686.whl", hash = "sha256:8cd69c07dd875537a824deec19f978e0f2078fdda07fd5c42ac29668dda5f40f", size = 84583 },
    { url = "https://files.pythonhosted.org/packages/6f/52/5a60085a3dae8fded8327a4f564223029f5f54b0cb0455a31131b5363a01/argon2_cffi_bindings-21.2.0-cp36-abi3-musllinux_1_1_x86_64.whl", hash = "sha256:f1152ac548bd5b8bcecfb0b0371f082037e47128653df2e8ba6e914d384f3c3e", size = 88475 },
    { url = "https://files.pythonhosted.org/packages/8b/95/143cd64feb24a15fa4b189a3e1e7efbaeeb00f39a51e99b26fc62fbacabd/argon2_cffi_bindings-21.2.0-cp36-abi3-win32.whl", hash = "sha256:603ca0aba86b1349b147cab91ae970c63118a0f30444d4bc80355937c950c082", size = 27698 },
    { url = "https://files.pythonhosted.org/packages/37/2c/e34e47c7dee97ba6f01a6203e0383e15b60fb85d78ac9a15cd066f6fe28b/argon2_cffi_bindings-21.2.0-cp36-abi3-win_amd64.whl", hash = "sha256:b2ef1c30440dbbcba7a5dc3e319408b59676e2e039e2ae11a8775ecf482b192f", size = 30817 },
    { url = "https://files.pythonhosted.org/packages/5a/e4/bf8034d25edaa495da3c8a3405627d2e35758e44ff6eaa7948092646fdcc/argon2_cffi_bindings-21.2.0-cp38-abi3-macosx_10_9_universal2.whl", hash = "sha256:e415e3f62c8d124ee16018e491a009937f8cf7ebf5eb430ffc5de21b900dad93", size = 53104 },
]

[[package]]
name = "arrow"
version = "1.3.0"
source = { registry = "https://pypi.org/simple" }
dependencies = [
    { name = "python-dateutil" },
    { name = "types-python-dateutil" },
]
sdist = { url = "https://files.pythonhosted.org/packages/2e/00/0f6e8fcdb23ea632c866620cc872729ff43ed91d284c866b515c6342b173/arrow-1.3.0.tar.gz", hash = "sha256:d4540617648cb5f895730f1ad8c82a65f2dad0166f57b75f3ca54759c4d67a85", size = 131960 }
wheels = [
    { url = "https://files.pythonhosted.org/packages/f8/ed/e97229a566617f2ae958a6b13e7cc0f585470eac730a73e9e82c32a3cdd2/arrow-1.3.0-py3-none-any.whl", hash = "sha256:c728b120ebc00eb84e01882a6f5e7927a53960aa990ce7dd2b10f39005a67f80", size = 66419 },
]

[[package]]
name = "asttokens"
version = "2.4.1"
source = { registry = "https://pypi.org/simple" }
dependencies = [
    { name = "six" },
]
sdist = { url = "https://files.pythonhosted.org/packages/45/1d/f03bcb60c4a3212e15f99a56085d93093a497718adf828d050b9d675da81/asttokens-2.4.1.tar.gz", hash = "sha256:b03869718ba9a6eb027e134bfdf69f38a236d681c83c160d510768af11254ba0", size = 62284 }
wheels = [
    { url = "https://files.pythonhosted.org/packages/45/86/4736ac618d82a20d87d2f92ae19441ebc7ac9e7a581d7e58bbe79233b24a/asttokens-2.4.1-py2.py3-none-any.whl", hash = "sha256:051ed49c3dcae8913ea7cd08e46a606dba30b79993209636c4875bc1d637bc24", size = 27764 },
]

[[package]]
name = "async-lru"
version = "2.0.4"
source = { registry = "https://pypi.org/simple" }
sdist = { url = "https://files.pythonhosted.org/packages/80/e2/2b4651eff771f6fd900d233e175ddc5e2be502c7eb62c0c42f975c6d36cd/async-lru-2.0.4.tar.gz", hash = "sha256:b8a59a5df60805ff63220b2a0c5b5393da5521b113cd5465a44eb037d81a5627", size = 10019 }
wheels = [
    { url = "https://files.pythonhosted.org/packages/fa/9f/3c3503693386c4b0f245eaf5ca6198e3b28879ca0a40bde6b0e319793453/async_lru-2.0.4-py3-none-any.whl", hash = "sha256:ff02944ce3c288c5be660c42dbcca0742b32c3b279d6dceda655190240b99224", size = 6111 },
]

[[package]]
name = "atpublic"
version = "5.1"
source = { registry = "https://pypi.org/simple" }
sdist = { url = "https://files.pythonhosted.org/packages/fa/af/d5113daf3947044e43d74305cbd31502915c784e158c0c098db03ceeff17/atpublic-5.1.tar.gz", hash = "sha256:abc1f4b3dbdd841cc3539e4b5e4f3ad41d658359de704e30cb36da4d4e9d3022", size = 14670 }
wheels = [
    { url = "https://files.pythonhosted.org/packages/35/c1/6408177d6078e159fd3a2a53206e8d1d51ba30ef75ad016b19dada6952b4/atpublic-5.1-py3-none-any.whl", hash = "sha256:135783dbd887fbddb6ef032d104da70c124f2b44b9e2d79df07b9da5334825e3", size = 5209 },
]

[[package]]
name = "attrs"
version = "24.2.0"
source = { registry = "https://pypi.org/simple" }
sdist = { url = "https://files.pythonhosted.org/packages/fc/0f/aafca9af9315aee06a89ffde799a10a582fe8de76c563ee80bbcdc08b3fb/attrs-24.2.0.tar.gz", hash = "sha256:5cfb1b9148b5b086569baec03f20d7b6bf3bcacc9a42bebf87ffaaca362f6346", size = 792678 }
wheels = [
    { url = "https://files.pythonhosted.org/packages/6a/21/5b6702a7f963e95456c0de2d495f67bf5fd62840ac655dc451586d23d39a/attrs-24.2.0-py3-none-any.whl", hash = "sha256:81921eb96de3191c8258c199618104dd27ac608d9366f5e35d011eae1867ede2", size = 63001 },
]

[[package]]
name = "babel"
version = "2.15.0"
source = { registry = "https://pypi.org/simple" }
sdist = { url = "https://files.pythonhosted.org/packages/15/d2/9671b93d623300f0aef82cde40e25357f11330bdde91743891b22a555bed/babel-2.15.0.tar.gz", hash = "sha256:8daf0e265d05768bc6c7a314cf1321e9a123afc328cc635c18622a2f30a04413", size = 9390000 }
wheels = [
    { url = "https://files.pythonhosted.org/packages/27/45/377f7e32a5c93d94cd56542349b34efab5ca3f9e2fd5a68c5e93169aa32d/Babel-2.15.0-py3-none-any.whl", hash = "sha256:08706bdad8d0a3413266ab61bd6c34d0c28d6e1e7badf40a2cebe67644e2e1fb", size = 9634913 },
]

[[package]]
name = "beautifulsoup4"
version = "4.12.3"
source = { registry = "https://pypi.org/simple" }
dependencies = [
    { name = "soupsieve" },
]
sdist = { url = "https://files.pythonhosted.org/packages/b3/ca/824b1195773ce6166d388573fc106ce56d4a805bd7427b624e063596ec58/beautifulsoup4-4.12.3.tar.gz", hash = "sha256:74e3d1928edc070d21748185c46e3fb33490f22f52a3addee9aee0f4f7781051", size = 581181 }
wheels = [
    { url = "https://files.pythonhosted.org/packages/b1/fe/e8c672695b37eecc5cbf43e1d0638d88d66ba3a44c4d321c796f4e59167f/beautifulsoup4-4.12.3-py3-none-any.whl", hash = "sha256:b80878c9f40111313e55da8ba20bdba06d8fa3969fc68304167741bbf9e082ed", size = 147925 },
]

[[package]]
name = "bleach"
version = "6.1.0"
source = { registry = "https://pypi.org/simple" }
dependencies = [
    { name = "six" },
    { name = "webencodings" },
]
sdist = { url = "https://files.pythonhosted.org/packages/6d/10/77f32b088738f40d4f5be801daa5f327879eadd4562f36a2b5ab975ae571/bleach-6.1.0.tar.gz", hash = "sha256:0a31f1837963c41d46bbf1331b8778e1308ea0791db03cc4e7357b97cf42a8fe", size = 202119 }
wheels = [
    { url = "https://files.pythonhosted.org/packages/ea/63/da7237f805089ecc28a3f36bca6a21c31fcbc2eb380f3b8f1be3312abd14/bleach-6.1.0-py3-none-any.whl", hash = "sha256:3225f354cfc436b9789c66c4ee030194bee0568fbf9cbdad3bc8b5c26c5f12b6", size = 162750 },
]

[[package]]
name = "cachetools"
version = "5.5.2"
source = { registry = "https://pypi.org/simple" }
sdist = { url = "https://files.pythonhosted.org/packages/6c/81/3747dad6b14fa2cf53fcf10548cf5aea6913e96fab41a3c198676f8948a5/cachetools-5.5.2.tar.gz", hash = "sha256:1a661caa9175d26759571b2e19580f9d6393969e5dfca11fdb1f947a23e640d4", size = 28380 }
wheels = [
    { url = "https://files.pythonhosted.org/packages/72/76/20fa66124dbe6be5cafeb312ece67de6b61dd91a0247d1ea13db4ebb33c2/cachetools-5.5.2-py3-none-any.whl", hash = "sha256:d26a22bcc62eb95c3beabd9f1ee5e820d3d2704fe2967cbe350e20c8ffcd3f0a", size = 10080 },
]

[[package]]
name = "certifi"
version = "2024.7.4"
source = { registry = "https://pypi.org/simple" }
sdist = { url = "https://files.pythonhosted.org/packages/c2/02/a95f2b11e207f68bc64d7aae9666fed2e2b3f307748d5123dffb72a1bbea/certifi-2024.7.4.tar.gz", hash = "sha256:5a1e7645bc0ec61a09e26c36f6106dd4cf40c6db3a1fb6352b0244e7fb057c7b", size = 164065 }
wheels = [
    { url = "https://files.pythonhosted.org/packages/1c/d5/c84e1a17bf61d4df64ca866a1c9a913874b4e9bdc131ec689a0ad013fb36/certifi-2024.7.4-py3-none-any.whl", hash = "sha256:c198e21b1289c2ab85ee4e67bb4b4ef3ead0892059901a8d5b622f24a1101e90", size = 162960 },
]

[[package]]
name = "cffi"
version = "1.17.0"
source = { registry = "https://pypi.org/simple" }
dependencies = [
    { name = "pycparser" },
]
sdist = { url = "https://files.pythonhosted.org/packages/1e/bf/82c351342972702867359cfeba5693927efe0a8dd568165490144f554b18/cffi-1.17.0.tar.gz", hash = "sha256:f3157624b7558b914cb039fd1af735e5e8049a87c817cc215109ad1c8779df76", size = 516073 }
wheels = [
    { url = "https://files.pythonhosted.org/packages/53/cc/9298fb6235522e00e47d78d6aa7f395332ef4e5f6fe124f9a03aa60600f7/cffi-1.17.0-cp311-cp311-macosx_10_9_x86_64.whl", hash = "sha256:c5d97162c196ce54af6700949ddf9409e9833ef1003b4741c2b39ef46f1d9720", size = 181912 },
    { url = "https://files.pythonhosted.org/packages/e7/79/dc5334fbe60635d0846c56597a8d2af078a543ff22bc48d36551a0de62c2/cffi-1.17.0-cp311-cp311-macosx_11_0_arm64.whl", hash = "sha256:5ba5c243f4004c750836f81606a9fcb7841f8874ad8f3bf204ff5e56332b72b9", size = 178297 },
    { url = "https://files.pythonhosted.org/packages/39/d7/ef1b6b16b51ccbabaced90ff0d821c6c23567fc4b2e4a445aea25d3ceb92/cffi-1.17.0-cp311-cp311-manylinux_2_12_i686.manylinux2010_i686.manylinux_2_17_i686.manylinux2014_i686.whl", hash = "sha256:bb9333f58fc3a2296fb1d54576138d4cf5d496a2cc118422bd77835e6ae0b9cb", size = 444909 },
    { url = "https://files.pythonhosted.org/packages/29/b8/6e3c61885537d985c78ef7dd779b68109ba256263d74a2f615c40f44548d/cffi-1.17.0-cp311-cp311-manylinux_2_17_aarch64.manylinux2014_aarch64.whl", hash = "sha256:435a22d00ec7d7ea533db494da8581b05977f9c37338c80bc86314bec2619424", size = 468854 },
    { url = "https://files.pythonhosted.org/packages/0b/49/adad1228e19b931e523c2731e6984717d5f9e33a2f9971794ab42815b29b/cffi-1.17.0-cp311-cp311-manylinux_2_17_ppc64le.manylinux2014_ppc64le.whl", hash = "sha256:d1df34588123fcc88c872f5acb6f74ae59e9d182a2707097f9e28275ec26a12d", size = 476890 },
    { url = "https://files.pythonhosted.org/packages/76/54/c00f075c3e7fd14d9011713bcdb5b4f105ad044c5ad948db7b1a0a7e4e78/cffi-1.17.0-cp311-cp311-manylinux_2_17_s390x.manylinux2014_s390x.whl", hash = "sha256:df8bb0010fdd0a743b7542589223a2816bdde4d94bb5ad67884348fa2c1c67e8", size = 459374 },
    { url = "https://files.pythonhosted.org/packages/f3/b9/f163bb3fa4fbc636ee1f2a6a4598c096cdef279823ddfaa5734e556dd206/cffi-1.17.0-cp311-cp311-manylinux_2_17_x86_64.manylinux2014_x86_64.whl", hash = "sha256:a8b5b9712783415695663bd463990e2f00c6750562e6ad1d28e072a611c5f2a6", size = 466891 },
    { url = "https://files.pythonhosted.org/packages/31/52/72bbc95f6d06ff2e88a6fa13786be4043e542cb24748e1351aba864cb0a7/cffi-1.17.0-cp311-cp311-musllinux_1_1_aarch64.whl", hash = "sha256:ffef8fd58a36fb5f1196919638f73dd3ae0db1a878982b27a9a5a176ede4ba91", size = 477658 },
    { url = "https://files.pythonhosted.org/packages/67/20/d694811457eeae0c7663fa1a7ca201ce495533b646c1180d4ac25684c69c/cffi-1.17.0-cp311-cp311-musllinux_1_1_i686.whl", hash = "sha256:4e67d26532bfd8b7f7c05d5a766d6f437b362c1bf203a3a5ce3593a645e870b8", size = 453890 },
    { url = "https://files.pythonhosted.org/packages/dc/79/40cbf5739eb4f694833db5a27ce7f63e30a9b25b4a836c4f25fb7272aacc/cffi-1.17.0-cp311-cp311-musllinux_1_1_x86_64.whl", hash = "sha256:45f7cd36186db767d803b1473b3c659d57a23b5fa491ad83c6d40f2af58e4dbb", size = 478254 },
    { url = "https://files.pythonhosted.org/packages/e9/eb/2c384c385cca5cae67ca10ac4ef685277680b8c552b99aedecf4ea23ff7e/cffi-1.17.0-cp311-cp311-win32.whl", hash = "sha256:a9015f5b8af1bb6837a3fcb0cdf3b874fe3385ff6274e8b7925d81ccaec3c5c9", size = 171285 },
    { url = "https://files.pythonhosted.org/packages/ca/42/74cb1e0f1b79cb64672f3cb46245b506239c1297a20c0d9c3aeb3929cb0c/cffi-1.17.0-cp311-cp311-win_amd64.whl", hash = "sha256:b50aaac7d05c2c26dfd50c3321199f019ba76bb650e346a6ef3616306eed67b0", size = 180842 },
    { url = "https://files.pythonhosted.org/packages/1a/1f/7862231350cc959a3138889d2c8d33da7042b22e923457dfd4cd487d772a/cffi-1.17.0-cp312-cp312-macosx_10_9_x86_64.whl", hash = "sha256:aec510255ce690d240f7cb23d7114f6b351c733a74c279a84def763660a2c3bc", size = 182826 },
    { url = "https://files.pythonhosted.org/packages/8b/8c/26119bf8b79e05a1c39812064e1ee7981e1f8a5372205ba5698ea4dd958d/cffi-1.17.0-cp312-cp312-macosx_11_0_arm64.whl", hash = "sha256:2770bb0d5e3cc0e31e7318db06efcbcdb7b31bcb1a70086d3177692a02256f59", size = 178494 },
    { url = "https://files.pythonhosted.org/packages/61/94/4882c47d3ad396d91f0eda6ef16d45be3d752a332663b7361933039ed66a/cffi-1.17.0-cp312-cp312-manylinux_2_12_i686.manylinux2010_i686.manylinux_2_17_i686.manylinux2014_i686.whl", hash = "sha256:db9a30ec064129d605d0f1aedc93e00894b9334ec74ba9c6bdd08147434b33eb", size = 454459 },
    { url = "https://files.pythonhosted.org/packages/0f/7c/a6beb119ad515058c5ee1829742d96b25b2b9204ff920746f6e13bf574eb/cffi-1.17.0-cp312-cp312-manylinux_2_17_aarch64.manylinux2014_aarch64.whl", hash = "sha256:a47eef975d2b8b721775a0fa286f50eab535b9d56c70a6e62842134cf7841195", size = 478502 },
    { url = "https://files.pythonhosted.org/packages/61/8a/2575cd01a90e1eca96a30aec4b1ac101a6fae06c49d490ac2704fa9bc8ba/cffi-1.17.0-cp312-cp312-manylinux_2_17_ppc64le.manylinux2014_ppc64le.whl", hash = "sha256:f3e0992f23bbb0be00a921eae5363329253c3b86287db27092461c887b791e5e", size = 485381 },
    { url = "https://files.pythonhosted.org/packages/cd/66/85899f5a9f152db49646e0c77427173e1b77a1046de0191ab3b0b9a5e6e3/cffi-1.17.0-cp312-cp312-manylinux_2_17_s390x.manylinux2014_s390x.whl", hash = "sha256:6107e445faf057c118d5050560695e46d272e5301feffda3c41849641222a828", size = 470907 },
    { url = "https://files.pythonhosted.org/packages/00/13/150924609bf377140abe6e934ce0a57f3fc48f1fd956ec1f578ce97a4624/cffi-1.17.0-cp312-cp312-manylinux_2_17_x86_64.manylinux2014_x86_64.whl", hash = "sha256:eb862356ee9391dc5a0b3cbc00f416b48c1b9a52d252d898e5b7696a5f9fe150", size = 479074 },
    { url = "https://files.pythonhosted.org/packages/17/fd/7d73d7110155c036303b0a6462c56250e9bc2f4119d7591d27417329b4d1/cffi-1.17.0-cp312-cp312-musllinux_1_1_aarch64.whl", hash = "sha256:c1c13185b90bbd3f8b5963cd8ce7ad4ff441924c31e23c975cb150e27c2bf67a", size = 484225 },
    { url = "https://files.pythonhosted.org/packages/fc/83/8353e5c9b01bb46332dac3dfb18e6c597a04ceb085c19c814c2f78a8c0d0/cffi-1.17.0-cp312-cp312-musllinux_1_1_x86_64.whl", hash = "sha256:17c6d6d3260c7f2d94f657e6872591fe8733872a86ed1345bda872cfc8c74885", size = 488388 },
    { url = "https://files.pythonhosted.org/packages/73/0c/f9d5ca9a095b1fc88ef77d1f8b85d11151c374144e4606da33874e17b65b/cffi-1.17.0-cp312-cp312-win32.whl", hash = "sha256:c3b8bd3133cd50f6b637bb4322822c94c5ce4bf0d724ed5ae70afce62187c492", size = 172096 },
    { url = "https://files.pythonhosted.org/packages/72/21/8c5d285fe20a6e31d29325f1287bb0e55f7d93630a5a44cafdafb5922495/cffi-1.17.0-cp312-cp312-win_amd64.whl", hash = "sha256:dca802c8db0720ce1c49cce1149ff7b06e91ba15fa84b1d59144fef1a1bc7ac2", size = 181478 },
]

[[package]]
name = "cfgv"
version = "3.4.0"
source = { registry = "https://pypi.org/simple" }
sdist = { url = "https://files.pythonhosted.org/packages/11/74/539e56497d9bd1d484fd863dd69cbbfa653cd2aa27abfe35653494d85e94/cfgv-3.4.0.tar.gz", hash = "sha256:e52591d4c5f5dead8e0f673fb16db7949d2cfb3f7da4582893288f0ded8fe560", size = 7114 }
wheels = [
    { url = "https://files.pythonhosted.org/packages/c5/55/51844dd50c4fc7a33b653bfaba4c2456f06955289ca770a5dbd5fd267374/cfgv-3.4.0-py2.py3-none-any.whl", hash = "sha256:b7265b1f29fd3316bfcd2b330d63d024f2bfd8bcb8b0272f8e19a504856c48f9", size = 7249 },
]

[[package]]
name = "charset-normalizer"
version = "3.3.2"
source = { registry = "https://pypi.org/simple" }
sdist = { url = "https://files.pythonhosted.org/packages/63/09/c1bc53dab74b1816a00d8d030de5bf98f724c52c1635e07681d312f20be8/charset-normalizer-3.3.2.tar.gz", hash = "sha256:f30c3cb33b24454a82faecaf01b19c18562b1e89558fb6c56de4d9118a032fd5", size = 104809 }
wheels = [
    { url = "https://files.pythonhosted.org/packages/68/77/02839016f6fbbf808e8b38601df6e0e66c17bbab76dff4613f7511413597/charset_normalizer-3.3.2-cp311-cp311-macosx_10_9_universal2.whl", hash = "sha256:802fe99cca7457642125a8a88a084cef28ff0cf9407060f7b93dca5aa25480db", size = 191647 },
    { url = "https://files.pythonhosted.org/packages/3e/33/21a875a61057165e92227466e54ee076b73af1e21fe1b31f1e292251aa1e/charset_normalizer-3.3.2-cp311-cp311-macosx_10_9_x86_64.whl", hash = "sha256:573f6eac48f4769d667c4442081b1794f52919e7edada77495aaed9236d13a96", size = 121434 },
    { url = "https://files.pythonhosted.org/packages/dd/51/68b61b90b24ca35495956b718f35a9756ef7d3dd4b3c1508056fa98d1a1b/charset_normalizer-3.3.2-cp311-cp311-macosx_11_0_arm64.whl", hash = "sha256:549a3a73da901d5bc3ce8d24e0600d1fa85524c10287f6004fbab87672bf3e1e", size = 118979 },
    { url = "https://files.pythonhosted.org/packages/e4/a6/7ee57823d46331ddc37dd00749c95b0edec2c79b15fc0d6e6efb532e89ac/charset_normalizer-3.3.2-cp311-cp311-manylinux_2_17_aarch64.manylinux2014_aarch64.whl", hash = "sha256:f27273b60488abe721a075bcca6d7f3964f9f6f067c8c4c605743023d7d3944f", size = 136582 },
    { url = "https://files.pythonhosted.org/packages/74/f1/0d9fe69ac441467b737ba7f48c68241487df2f4522dd7246d9426e7c690e/charset_normalizer-3.3.2-cp311-cp311-manylinux_2_17_ppc64le.manylinux2014_ppc64le.whl", hash = "sha256:1ceae2f17a9c33cb48e3263960dc5fc8005351ee19db217e9b1bb15d28c02574", size = 146645 },
    { url = "https://files.pythonhosted.org/packages/05/31/e1f51c76db7be1d4aef220d29fbfa5dbb4a99165d9833dcbf166753b6dc0/charset_normalizer-3.3.2-cp311-cp311-manylinux_2_17_s390x.manylinux2014_s390x.whl", hash = "sha256:65f6f63034100ead094b8744b3b97965785388f308a64cf8d7c34f2f2e5be0c4", size = 139398 },
    { url = "https://files.pythonhosted.org/packages/40/26/f35951c45070edc957ba40a5b1db3cf60a9dbb1b350c2d5bef03e01e61de/charset_normalizer-3.3.2-cp311-cp311-manylinux_2_17_x86_64.manylinux2014_x86_64.whl", hash = "sha256:753f10e867343b4511128c6ed8c82f7bec3bd026875576dfd88483c5c73b2fd8", size = 140273 },
    { url = "https://files.pythonhosted.org/packages/07/07/7e554f2bbce3295e191f7e653ff15d55309a9ca40d0362fcdab36f01063c/charset_normalizer-3.3.2-cp311-cp311-manylinux_2_5_i686.manylinux1_i686.manylinux_2_17_i686.manylinux2014_i686.whl", hash = "sha256:4a78b2b446bd7c934f5dcedc588903fb2f5eec172f3d29e52a9096a43722adfc", size = 142577 },
    { url = "https://files.pythonhosted.org/packages/d8/b5/eb705c313100defa57da79277d9207dc8d8e45931035862fa64b625bfead/charset_normalizer-3.3.2-cp311-cp311-musllinux_1_1_aarch64.whl", hash = "sha256:e537484df0d8f426ce2afb2d0f8e1c3d0b114b83f8850e5f2fbea0e797bd82ae", size = 137747 },
    { url = "https://files.pythonhosted.org/packages/19/28/573147271fd041d351b438a5665be8223f1dd92f273713cb882ddafe214c/charset_normalizer-3.3.2-cp311-cp311-musllinux_1_1_i686.whl", hash = "sha256:eb6904c354526e758fda7167b33005998fb68c46fbc10e013ca97f21ca5c8887", size = 143375 },
    { url = "https://files.pythonhosted.org/packages/cf/7c/f3b682fa053cc21373c9a839e6beba7705857075686a05c72e0f8c4980ca/charset_normalizer-3.3.2-cp311-cp311-musllinux_1_1_ppc64le.whl", hash = "sha256:deb6be0ac38ece9ba87dea880e438f25ca3eddfac8b002a2ec3d9183a454e8ae", size = 148474 },
    { url = "https://files.pythonhosted.org/packages/1e/49/7ab74d4ac537ece3bc3334ee08645e231f39f7d6df6347b29a74b0537103/charset_normalizer-3.3.2-cp311-cp311-musllinux_1_1_s390x.whl", hash = "sha256:4ab2fe47fae9e0f9dee8c04187ce5d09f48eabe611be8259444906793ab7cbce", size = 140232 },
    { url = "https://files.pythonhosted.org/packages/2d/dc/9dacba68c9ac0ae781d40e1a0c0058e26302ea0660e574ddf6797a0347f7/charset_normalizer-3.3.2-cp311-cp311-musllinux_1_1_x86_64.whl", hash = "sha256:80402cd6ee291dcb72644d6eac93785fe2c8b9cb30893c1af5b8fdd753b9d40f", size = 140859 },
    { url = "https://files.pythonhosted.org/packages/6c/c2/4a583f800c0708dd22096298e49f887b49d9746d0e78bfc1d7e29816614c/charset_normalizer-3.3.2-cp311-cp311-win32.whl", hash = "sha256:7cd13a2e3ddeed6913a65e66e94b51d80a041145a026c27e6bb76c31a853c6ab", size = 92509 },
    { url = "https://files.pythonhosted.org/packages/57/ec/80c8d48ac8b1741d5b963797b7c0c869335619e13d4744ca2f67fc11c6fc/charset_normalizer-3.3.2-cp311-cp311-win_amd64.whl", hash = "sha256:663946639d296df6a2bb2aa51b60a2454ca1cb29835324c640dafb5ff2131a77", size = 99870 },
    { url = "https://files.pythonhosted.org/packages/d1/b2/fcedc8255ec42afee97f9e6f0145c734bbe104aac28300214593eb326f1d/charset_normalizer-3.3.2-cp312-cp312-macosx_10_9_universal2.whl", hash = "sha256:0b2b64d2bb6d3fb9112bafa732def486049e63de9618b5843bcdd081d8144cd8", size = 192892 },
    { url = "https://files.pythonhosted.org/packages/2e/7d/2259318c202f3d17f3fe6438149b3b9e706d1070fe3fcbb28049730bb25c/charset_normalizer-3.3.2-cp312-cp312-macosx_10_9_x86_64.whl", hash = "sha256:ddbb2551d7e0102e7252db79ba445cdab71b26640817ab1e3e3648dad515003b", size = 122213 },
    { url = "https://files.pythonhosted.org/packages/3a/52/9f9d17c3b54dc238de384c4cb5a2ef0e27985b42a0e5cc8e8a31d918d48d/charset_normalizer-3.3.2-cp312-cp312-macosx_11_0_arm64.whl", hash = "sha256:55086ee1064215781fff39a1af09518bc9255b50d6333f2e4c74ca09fac6a8f6", size = 119404 },
    { url = "https://files.pythonhosted.org/packages/99/b0/9c365f6d79a9f0f3c379ddb40a256a67aa69c59609608fe7feb6235896e1/charset_normalizer-3.3.2-cp312-cp312-manylinux_2_17_aarch64.manylinux2014_aarch64.whl", hash = "sha256:8f4a014bc36d3c57402e2977dada34f9c12300af536839dc38c0beab8878f38a", size = 137275 },
    { url = "https://files.pythonhosted.org/packages/91/33/749df346e93d7a30cdcb90cbfdd41a06026317bfbfb62cd68307c1a3c543/charset_normalizer-3.3.2-cp312-cp312-manylinux_2_17_ppc64le.manylinux2014_ppc64le.whl", hash = "sha256:a10af20b82360ab00827f916a6058451b723b4e65030c5a18577c8b2de5b3389", size = 147518 },
    { url = "https://files.pythonhosted.org/packages/72/1a/641d5c9f59e6af4c7b53da463d07600a695b9824e20849cb6eea8a627761/charset_normalizer-3.3.2-cp312-cp312-manylinux_2_17_s390x.manylinux2014_s390x.whl", hash = "sha256:8d756e44e94489e49571086ef83b2bb8ce311e730092d2c34ca8f7d925cb20aa", size = 140182 },
    { url = "https://files.pythonhosted.org/packages/ee/fb/14d30eb4956408ee3ae09ad34299131fb383c47df355ddb428a7331cfa1e/charset_normalizer-3.3.2-cp312-cp312-manylinux_2_17_x86_64.manylinux2014_x86_64.whl", hash = "sha256:90d558489962fd4918143277a773316e56c72da56ec7aa3dc3dbbe20fdfed15b", size = 141869 },
    { url = "https://files.pythonhosted.org/packages/df/3e/a06b18788ca2eb6695c9b22325b6fde7dde0f1d1838b1792a0076f58fe9d/charset_normalizer-3.3.2-cp312-cp312-manylinux_2_5_i686.manylinux1_i686.manylinux_2_17_i686.manylinux2014_i686.whl", hash = "sha256:6ac7ffc7ad6d040517be39eb591cac5ff87416c2537df6ba3cba3bae290c0fed", size = 144042 },
    { url = "https://files.pythonhosted.org/packages/45/59/3d27019d3b447a88fe7e7d004a1e04be220227760264cc41b405e863891b/charset_normalizer-3.3.2-cp312-cp312-musllinux_1_1_aarch64.whl", hash = "sha256:7ed9e526742851e8d5cc9e6cf41427dfc6068d4f5a3bb03659444b4cabf6bc26", size = 138275 },
    { url = "https://files.pythonhosted.org/packages/7b/ef/5eb105530b4da8ae37d506ccfa25057961b7b63d581def6f99165ea89c7e/charset_normalizer-3.3.2-cp312-cp312-musllinux_1_1_i686.whl", hash = "sha256:8bdb58ff7ba23002a4c5808d608e4e6c687175724f54a5dade5fa8c67b604e4d", size = 144819 },
    { url = "https://files.pythonhosted.org/packages/a2/51/e5023f937d7f307c948ed3e5c29c4b7a3e42ed2ee0b8cdf8f3a706089bf0/charset_normalizer-3.3.2-cp312-cp312-musllinux_1_1_ppc64le.whl", hash = "sha256:6b3251890fff30ee142c44144871185dbe13b11bab478a88887a639655be1068", size = 149415 },
    { url = "https://files.pythonhosted.org/packages/24/9d/2e3ef673dfd5be0154b20363c5cdcc5606f35666544381bee15af3778239/charset_normalizer-3.3.2-cp312-cp312-musllinux_1_1_s390x.whl", hash = "sha256:b4a23f61ce87adf89be746c8a8974fe1c823c891d8f86eb218bb957c924bb143", size = 141212 },
    { url = "https://files.pythonhosted.org/packages/5b/ae/ce2c12fcac59cb3860b2e2d76dc405253a4475436b1861d95fe75bdea520/charset_normalizer-3.3.2-cp312-cp312-musllinux_1_1_x86_64.whl", hash = "sha256:efcb3f6676480691518c177e3b465bcddf57cea040302f9f4e6e191af91174d4", size = 142167 },
    { url = "https://files.pythonhosted.org/packages/ed/3a/a448bf035dce5da359daf9ae8a16b8a39623cc395a2ffb1620aa1bce62b0/charset_normalizer-3.3.2-cp312-cp312-win32.whl", hash = "sha256:d965bba47ddeec8cd560687584e88cf699fd28f192ceb452d1d7ee807c5597b7", size = 93041 },
    { url = "https://files.pythonhosted.org/packages/b6/7c/8debebb4f90174074b827c63242c23851bdf00a532489fba57fef3416e40/charset_normalizer-3.3.2-cp312-cp312-win_amd64.whl", hash = "sha256:96b02a3dc4381e5494fad39be677abcb5e6634bf7b4fa83a6dd3112607547001", size = 100397 },
    { url = "https://files.pythonhosted.org/packages/28/76/e6222113b83e3622caa4bb41032d0b1bf785250607392e1b778aca0b8a7d/charset_normalizer-3.3.2-py3-none-any.whl", hash = "sha256:3e4d1f6587322d2788836a99c69062fbb091331ec940e02d12d179c1d53e25fc", size = 48543 },
]

[[package]]
name = "click"
version = "8.1.7"
source = { registry = "https://pypi.org/simple" }
dependencies = [
    { name = "colorama", marker = "sys_platform == 'win32'" },
]
sdist = { url = "https://files.pythonhosted.org/packages/96/d3/f04c7bfcf5c1862a2a5b845c6b2b360488cf47af55dfa79c98f6a6bf98b5/click-8.1.7.tar.gz", hash = "sha256:ca9853ad459e787e2192211578cc907e7594e294c7ccc834310722b41b9ca6de", size = 336121 }
wheels = [
    { url = "https://files.pythonhosted.org/packages/00/2e/d53fa4befbf2cfa713304affc7ca780ce4fc1fd8710527771b58311a3229/click-8.1.7-py3-none-any.whl", hash = "sha256:ae74fb96c20a0277a1d615f1e4d73c8414f5a98db8b799a7931d1582f3390c28", size = 97941 },
]

[[package]]
name = "colorama"
version = "0.4.6"
source = { registry = "https://pypi.org/simple" }
sdist = { url = "https://files.pythonhosted.org/packages/d8/53/6f443c9a4a8358a93a6792e2acffb9d9d5cb0a5cfd8802644b7b1c9a02e4/colorama-0.4.6.tar.gz", hash = "sha256:08695f5cb7ed6e0531a20572697297273c47b8cae5a63ffc6d6ed5c201be6e44", size = 27697 }
wheels = [
    { url = "https://files.pythonhosted.org/packages/d1/d6/3965ed04c63042e047cb6a3e6ed1a63a35087b6a609aa3a15ed8ac56c221/colorama-0.4.6-py2.py3-none-any.whl", hash = "sha256:4f1d9991f5acc0ca119f9d443620b77f9d6b33703e51011c16baf57afb285fc6", size = 25335 },
]

[[package]]
name = "comm"
version = "0.2.2"
source = { registry = "https://pypi.org/simple" }
dependencies = [
    { name = "traitlets" },
]
sdist = { url = "https://files.pythonhosted.org/packages/e9/a8/fb783cb0abe2b5fded9f55e5703015cdf1c9c85b3669087c538dd15a6a86/comm-0.2.2.tar.gz", hash = "sha256:3fd7a84065306e07bea1773df6eb8282de51ba82f77c72f9c85716ab11fe980e", size = 6210 }
wheels = [
    { url = "https://files.pythonhosted.org/packages/e6/75/49e5bfe642f71f272236b5b2d2691cf915a7283cc0ceda56357b61daa538/comm-0.2.2-py3-none-any.whl", hash = "sha256:e6fb86cb70ff661ee8c9c14e7d36d6de3b4066f1441be4063df9c5009f0a64d3", size = 7180 },
]

[[package]]
name = "contourpy"
version = "1.2.1"
source = { registry = "https://pypi.org/simple" }
dependencies = [
    { name = "numpy" },
]
sdist = { url = "https://files.pythonhosted.org/packages/8d/9e/e4786569b319847ffd98a8326802d5cf8a5500860dbfc2df1f0f4883ed99/contourpy-1.2.1.tar.gz", hash = "sha256:4d8908b3bee1c889e547867ca4cdc54e5ab6be6d3e078556814a22457f49423c", size = 13457196 }
wheels = [
    { url = "https://files.pythonhosted.org/packages/33/0e/51ff72fac17e2500baf30b6b2a24be423a8d27e1625e5de99f585b852d74/contourpy-1.2.1-cp311-cp311-macosx_10_9_x86_64.whl", hash = "sha256:6022cecf8f44e36af10bd9118ca71f371078b4c168b6e0fab43d4a889985dbb5", size = 262121 },
    { url = "https://files.pythonhosted.org/packages/9f/6b/8a1ca4b81d426c104fe42b3cfad9488eaaef0a03fcf98eaecc22b628a013/contourpy-1.2.1-cp311-cp311-macosx_11_0_arm64.whl", hash = "sha256:ef5adb9a3b1d0c645ff694f9bca7702ec2c70f4d734f9922ea34de02294fdf72", size = 245940 },
    { url = "https://files.pythonhosted.org/packages/98/72/ae1e8518a2fe75980598a2716e392c7642b70b6a5605fc925426007b0f49/contourpy-1.2.1-cp311-cp311-manylinux_2_17_aarch64.manylinux2014_aarch64.whl", hash = "sha256:6150ffa5c767bc6332df27157d95442c379b7dce3a38dff89c0f39b63275696f", size = 302068 },
    { url = "https://files.pythonhosted.org/packages/64/a0/59c5d9c5c2c687d255dfa0c2826008a544c0ba53b718ba253e7cd46cf2ad/contourpy-1.2.1-cp311-cp311-manylinux_2_17_ppc64le.manylinux2014_ppc64le.whl", hash = "sha256:4c863140fafc615c14a4bf4efd0f4425c02230eb8ef02784c9a156461e62c965", size = 336482 },
    { url = "https://files.pythonhosted.org/packages/38/78/912e4457d6dbb182780ad1ed26c875a3bc3f9aa678e42f766f7cc6683919/contourpy-1.2.1-cp311-cp311-manylinux_2_17_s390x.manylinux2014_s390x.whl", hash = "sha256:00e5388f71c1a0610e6fe56b5c44ab7ba14165cdd6d695429c5cd94021e390b2", size = 311520 },
    { url = "https://files.pythonhosted.org/packages/ee/c0/9bd123d676eb61750e116a2cd915b06483fc406143cfc36c7f263f0f5368/contourpy-1.2.1-cp311-cp311-manylinux_2_17_x86_64.manylinux2014_x86_64.whl", hash = "sha256:d4492d82b3bc7fbb7e3610747b159869468079fe149ec5c4d771fa1f614a14df", size = 306008 },
    { url = "https://files.pythonhosted.org/packages/a6/fc/ba17428cda0d5226015c7c844fb0909cb38945dc9d6770634acfc3b96d6b/contourpy-1.2.1-cp311-cp311-musllinux_1_1_aarch64.whl", hash = "sha256:49e70d111fee47284d9dd867c9bb9a7058a3c617274900780c43e38d90fe1205", size = 808551 },
    { url = "https://files.pythonhosted.org/packages/d1/0a/dc0c74a760665bd0548fc515cf2a83eb9235d72cfe88fd84f3a6fefc6052/contourpy-1.2.1-cp311-cp311-musllinux_1_1_x86_64.whl", hash = "sha256:b59c0ffceff8d4d3996a45f2bb6f4c207f94684a96bf3d9728dbb77428dd8cb8", size = 831450 },
    { url = "https://files.pythonhosted.org/packages/f2/b0/88c7e96f5ecc6ae564c5043b25f789ebbd8d173ecb47d1080edbdb2f335e/contourpy-1.2.1-cp311-cp311-win32.whl", hash = "sha256:7b4182299f251060996af5249c286bae9361fa8c6a9cda5efc29fe8bfd6062ec", size = 167278 },
    { url = "https://files.pythonhosted.org/packages/d6/4f/76d0dd0bca417691918484c26c74dd9dd44fbf528bbfeb30d754886e2c54/contourpy-1.2.1-cp311-cp311-win_amd64.whl", hash = "sha256:2855c8b0b55958265e8b5888d6a615ba02883b225f2227461aa9127c578a4922", size = 188181 },
    { url = "https://files.pythonhosted.org/packages/6b/4c/62e2595cd71cfd802dd0436b6c29f6d9ced1ad9fb32899e770ff7aa9c81e/contourpy-1.2.1-cp312-cp312-macosx_10_9_x86_64.whl", hash = "sha256:62828cada4a2b850dbef89c81f5a33741898b305db244904de418cc957ff05dc", size = 263283 },
    { url = "https://files.pythonhosted.org/packages/51/03/36ecc6fd1d018336625ad91b91fd34cd9ba8da5d36f5e1167dfe3275070a/contourpy-1.2.1-cp312-cp312-macosx_11_0_arm64.whl", hash = "sha256:309be79c0a354afff9ff7da4aaed7c3257e77edf6c1b448a779329431ee79d7e", size = 245311 },
    { url = "https://files.pythonhosted.org/packages/64/d8/6c6446db0a4f9e026656869a46b6d3740dddd4965e1933666b65f6efba3b/contourpy-1.2.1-cp312-cp312-manylinux_2_17_aarch64.manylinux2014_aarch64.whl", hash = "sha256:2e785e0f2ef0d567099b9ff92cbfb958d71c2d5b9259981cd9bee81bd194c9a4", size = 285670 },
    { url = "https://files.pythonhosted.org/packages/ab/f7/dbef23f63777ca50517c5aa130c38abcb8b3f353e0adb41942ac9dd34995/contourpy-1.2.1-cp312-cp312-manylinux_2_17_ppc64le.manylinux2014_ppc64le.whl", hash = "sha256:1cac0a8f71a041aa587410424ad46dfa6a11f6149ceb219ce7dd48f6b02b87a7", size = 333947 },
    { url = "https://files.pythonhosted.org/packages/23/d3/a34f938dec3461af5bb42e76e330ae4547951036204b2cba948fe30b4bf7/contourpy-1.2.1-cp312-cp312-manylinux_2_17_s390x.manylinux2014_s390x.whl", hash = "sha256:af3f4485884750dddd9c25cb7e3915d83c2db92488b38ccb77dd594eac84c4a0", size = 308709 },
    { url = "https://files.pythonhosted.org/packages/01/29/65d81d2546a2487d57e16b2b789bbc0279b081766a75587e60002f16a6b8/contourpy-1.2.1-cp312-cp312-manylinux_2_17_x86_64.manylinux2014_x86_64.whl", hash = "sha256:9ce6889abac9a42afd07a562c2d6d4b2b7134f83f18571d859b25624a331c90b", size = 309182 },
    { url = "https://files.pythonhosted.org/packages/85/f6/1aba852441f5961b8944413b1b9e6797bd32f173f4cee35873a8e2145c73/contourpy-1.2.1-cp312-cp312-musllinux_1_1_aarch64.whl", hash = "sha256:a1eea9aecf761c661d096d39ed9026574de8adb2ae1c5bd7b33558af884fb2ce", size = 806353 },
    { url = "https://files.pythonhosted.org/packages/0a/b2/e51c4d13e79c5150d99e62ca1fc0a08bc550096663f077e04d7e832b42b7/contourpy-1.2.1-cp312-cp312-musllinux_1_1_x86_64.whl", hash = "sha256:187fa1d4c6acc06adb0fae5544c59898ad781409e61a926ac7e84b8f276dcef4", size = 829368 },
    { url = "https://files.pythonhosted.org/packages/01/f8/65fafbc5374920cf6c842f415bb60de4c36c1c194eb45ca6b488ae012cef/contourpy-1.2.1-cp312-cp312-win32.whl", hash = "sha256:c2528d60e398c7c4c799d56f907664673a807635b857df18f7ae64d3e6ce2d9f", size = 167497 },
    { url = "https://files.pythonhosted.org/packages/78/38/a046bb0ebce6f530175d434e7364149e338ffe1069ee286ed8ba7f6481ee/contourpy-1.2.1-cp312-cp312-win_amd64.whl", hash = "sha256:1a07fc092a4088ee952ddae19a2b2a85757b923217b7eed584fdf25f53a6e7ce", size = 189901 },
]

[[package]]
name = "coverage"
version = "7.6.1"
source = { registry = "https://pypi.org/simple" }
sdist = { url = "https://files.pythonhosted.org/packages/f7/08/7e37f82e4d1aead42a7443ff06a1e406aabf7302c4f00a546e4b320b994c/coverage-7.6.1.tar.gz", hash = "sha256:953510dfb7b12ab69d20135a0662397f077c59b1e6379a768e97c59d852ee51d", size = 798791 }
wheels = [
    { url = "https://files.pythonhosted.org/packages/ad/5f/67af7d60d7e8ce61a4e2ddcd1bd5fb787180c8d0ae0fbd073f903b3dd95d/coverage-7.6.1-cp311-cp311-macosx_10_9_x86_64.whl", hash = "sha256:7dea0889685db8550f839fa202744652e87c60015029ce3f60e006f8c4462c93", size = 206796 },
    { url = "https://files.pythonhosted.org/packages/e1/0e/e52332389e057daa2e03be1fbfef25bb4d626b37d12ed42ae6281d0a274c/coverage-7.6.1-cp311-cp311-macosx_11_0_arm64.whl", hash = "sha256:ed37bd3c3b063412f7620464a9ac1314d33100329f39799255fb8d3027da50d3", size = 207244 },
    { url = "https://files.pythonhosted.org/packages/aa/cd/766b45fb6e090f20f8927d9c7cb34237d41c73a939358bc881883fd3a40d/coverage-7.6.1-cp311-cp311-manylinux_2_17_aarch64.manylinux2014_aarch64.whl", hash = "sha256:d85f5e9a5f8b73e2350097c3756ef7e785f55bd71205defa0bfdaf96c31616ff", size = 239279 },
    { url = "https://files.pythonhosted.org/packages/70/6c/a9ccd6fe50ddaf13442a1e2dd519ca805cbe0f1fcd377fba6d8339b98ccb/coverage-7.6.1-cp311-cp311-manylinux_2_5_i686.manylinux1_i686.manylinux_2_17_i686.manylinux2014_i686.whl", hash = "sha256:9bc572be474cafb617672c43fe989d6e48d3c83af02ce8de73fff1c6bb3c198d", size = 236859 },
    { url = "https://files.pythonhosted.org/packages/14/6f/8351b465febb4dbc1ca9929505202db909c5a635c6fdf33e089bbc3d7d85/coverage-7.6.1-cp311-cp311-manylinux_2_5_x86_64.manylinux1_x86_64.manylinux_2_17_x86_64.manylinux2014_x86_64.whl", hash = "sha256:0c0420b573964c760df9e9e86d1a9a622d0d27f417e1a949a8a66dd7bcee7bc6", size = 238549 },
    { url = "https://files.pythonhosted.org/packages/68/3c/289b81fa18ad72138e6d78c4c11a82b5378a312c0e467e2f6b495c260907/coverage-7.6.1-cp311-cp311-musllinux_1_2_aarch64.whl", hash = "sha256:1f4aa8219db826ce6be7099d559f8ec311549bfc4046f7f9fe9b5cea5c581c56", size = 237477 },
    { url = "https://files.pythonhosted.org/packages/ed/1c/aa1efa6459d822bd72c4abc0b9418cf268de3f60eeccd65dc4988553bd8d/coverage-7.6.1-cp311-cp311-musllinux_1_2_i686.whl", hash = "sha256:fc5a77d0c516700ebad189b587de289a20a78324bc54baee03dd486f0855d234", size = 236134 },
    { url = "https://files.pythonhosted.org/packages/fb/c8/521c698f2d2796565fe9c789c2ee1ccdae610b3aa20b9b2ef980cc253640/coverage-7.6.1-cp311-cp311-musllinux_1_2_x86_64.whl", hash = "sha256:b48f312cca9621272ae49008c7f613337c53fadca647d6384cc129d2996d1133", size = 236910 },
    { url = "https://files.pythonhosted.org/packages/7d/30/033e663399ff17dca90d793ee8a2ea2890e7fdf085da58d82468b4220bf7/coverage-7.6.1-cp311-cp311-win32.whl", hash = "sha256:1125ca0e5fd475cbbba3bb67ae20bd2c23a98fac4e32412883f9bcbaa81c314c", size = 209348 },
    { url = "https://files.pythonhosted.org/packages/20/05/0d1ccbb52727ccdadaa3ff37e4d2dc1cd4d47f0c3df9eb58d9ec8508ca88/coverage-7.6.1-cp311-cp311-win_amd64.whl", hash = "sha256:8ae539519c4c040c5ffd0632784e21b2f03fc1340752af711f33e5be83a9d6c6", size = 210230 },
    { url = "https://files.pythonhosted.org/packages/7e/d4/300fc921dff243cd518c7db3a4c614b7e4b2431b0d1145c1e274fd99bd70/coverage-7.6.1-cp312-cp312-macosx_10_9_x86_64.whl", hash = "sha256:95cae0efeb032af8458fc27d191f85d1717b1d4e49f7cb226cf526ff28179778", size = 206983 },
    { url = "https://files.pythonhosted.org/packages/e1/ab/6bf00de5327ecb8db205f9ae596885417a31535eeda6e7b99463108782e1/coverage-7.6.1-cp312-cp312-macosx_11_0_arm64.whl", hash = "sha256:5621a9175cf9d0b0c84c2ef2b12e9f5f5071357c4d2ea6ca1cf01814f45d2391", size = 207221 },
    { url = "https://files.pythonhosted.org/packages/92/8f/2ead05e735022d1a7f3a0a683ac7f737de14850395a826192f0288703472/coverage-7.6.1-cp312-cp312-manylinux_2_17_aarch64.manylinux2014_aarch64.whl", hash = "sha256:260933720fdcd75340e7dbe9060655aff3af1f0c5d20f46b57f262ab6c86a5e8", size = 240342 },
    { url = "https://files.pythonhosted.org/packages/0f/ef/94043e478201ffa85b8ae2d2c79b4081e5a1b73438aafafccf3e9bafb6b5/coverage-7.6.1-cp312-cp312-manylinux_2_5_i686.manylinux1_i686.manylinux_2_17_i686.manylinux2014_i686.whl", hash = "sha256:07e2ca0ad381b91350c0ed49d52699b625aab2b44b65e1b4e02fa9df0e92ad2d", size = 237371 },
    { url = "https://files.pythonhosted.org/packages/1f/0f/c890339dd605f3ebc269543247bdd43b703cce6825b5ed42ff5f2d6122c7/coverage-7.6.1-cp312-cp312-manylinux_2_5_x86_64.manylinux1_x86_64.manylinux_2_17_x86_64.manylinux2014_x86_64.whl", hash = "sha256:c44fee9975f04b33331cb8eb272827111efc8930cfd582e0320613263ca849ca", size = 239455 },
    { url = "https://files.pythonhosted.org/packages/d1/04/7fd7b39ec7372a04efb0f70c70e35857a99b6a9188b5205efb4c77d6a57a/coverage-7.6.1-cp312-cp312-musllinux_1_2_aarch64.whl", hash = "sha256:877abb17e6339d96bf08e7a622d05095e72b71f8afd8a9fefc82cf30ed944163", size = 238924 },
    { url = "https://files.pythonhosted.org/packages/ed/bf/73ce346a9d32a09cf369f14d2a06651329c984e106f5992c89579d25b27e/coverage-7.6.1-cp312-cp312-musllinux_1_2_i686.whl", hash = "sha256:3e0cadcf6733c09154b461f1ca72d5416635e5e4ec4e536192180d34ec160f8a", size = 237252 },
    { url = "https://files.pythonhosted.org/packages/86/74/1dc7a20969725e917b1e07fe71a955eb34bc606b938316bcc799f228374b/coverage-7.6.1-cp312-cp312-musllinux_1_2_x86_64.whl", hash = "sha256:c3c02d12f837d9683e5ab2f3d9844dc57655b92c74e286c262e0fc54213c216d", size = 238897 },
    { url = "https://files.pythonhosted.org/packages/b6/e9/d9cc3deceb361c491b81005c668578b0dfa51eed02cd081620e9a62f24ec/coverage-7.6.1-cp312-cp312-win32.whl", hash = "sha256:e05882b70b87a18d937ca6768ff33cc3f72847cbc4de4491c8e73880766718e5", size = 209606 },
    { url = "https://files.pythonhosted.org/packages/47/c8/5a2e41922ea6740f77d555c4d47544acd7dc3f251fe14199c09c0f5958d3/coverage-7.6.1-cp312-cp312-win_amd64.whl", hash = "sha256:b5d7b556859dd85f3a541db6a4e0167b86e7273e1cdc973e5b175166bb634fdb", size = 210373 },
]

[package.optional-dependencies]
toml = [
    { name = "tomli", marker = "python_full_version <= '3.11'" },
]

[[package]]
name = "cycler"
version = "0.12.1"
source = { registry = "https://pypi.org/simple" }
sdist = { url = "https://files.pythonhosted.org/packages/a9/95/a3dbbb5028f35eafb79008e7522a75244477d2838f38cbb722248dabc2a8/cycler-0.12.1.tar.gz", hash = "sha256:88bb128f02ba341da8ef447245a9e138fae777f6a23943da4540077d3601eb1c", size = 7615 }
wheels = [
    { url = "https://files.pythonhosted.org/packages/e7/05/c19819d5e3d95294a6f5947fb9b9629efb316b96de511b418c53d245aae6/cycler-0.12.1-py3-none-any.whl", hash = "sha256:85cef7cff222d8644161529808465972e51340599459b8ac3ccbac5a854e0d30", size = 8321 },
]

[[package]]
name = "db-dtypes"
version = "1.4.2"
source = { registry = "https://pypi.org/simple" }
dependencies = [
    { name = "numpy" },
    { name = "packaging" },
    { name = "pandas" },
    { name = "pyarrow" },
]
sdist = { url = "https://files.pythonhosted.org/packages/7c/f3/65b49a0b3f6cc0e4daf46112f7590d189eba87ee36f915cc13a2e6a0cecf/db_dtypes-1.4.2.tar.gz", hash = "sha256:04348969e0d533de5f11ec3ac8fcb2dd983ac40229d042198ab9d8de51801a6e", size = 33539 }
wheels = [
    { url = "https://files.pythonhosted.org/packages/69/aa/8f09c6af64d562606d128acab327dab759ac005a204f470c6d257f47d857/db_dtypes-1.4.2-py2.py3-none-any.whl", hash = "sha256:b3cd0128c8310a2e9ef249da2353e5cb07c62d8a3ce800c7990f9998eee74582", size = 18970 },
]

[[package]]
name = "debugpy"
version = "1.8.5"
source = { registry = "https://pypi.org/simple" }
sdist = { url = "https://files.pythonhosted.org/packages/ea/f9/61c325a10ded8dc3ddc3e7cd2ed58c0b15b2ef4bf8b4bf2930ee98ed59ee/debugpy-1.8.5.zip", hash = "sha256:b2112cfeb34b4507399d298fe7023a16656fc553ed5246536060ca7bd0e668d0", size = 4612118 }
wheels = [
    { url = "https://files.pythonhosted.org/packages/ad/72/fd138a10dda16775607316d60dd440fcd23e7560e9276da53c597b5917e9/debugpy-1.8.5-cp311-cp311-macosx_12_0_universal2.whl", hash = "sha256:606bccba19f7188b6ea9579c8a4f5a5364ecd0bf5a0659c8a5d0e10dcee3032a", size = 1786504 },
    { url = "https://files.pythonhosted.org/packages/e2/0e/d0e6af2d7bbf5ace847e4d3bd41f8f9d4a0764fcd8058f07a1c51618cbf2/debugpy-1.8.5-cp311-cp311-manylinux_2_17_x86_64.manylinux2014_x86_64.whl", hash = "sha256:db9fb642938a7a609a6c865c32ecd0d795d56c1aaa7a7a5722d77855d5e77f2b", size = 2642077 },
    { url = "https://files.pythonhosted.org/packages/f6/55/2a1dc192894ba9b368cdcce15315761a00f2d4cd7de4402179648840e480/debugpy-1.8.5-cp311-cp311-win32.whl", hash = "sha256:4fbb3b39ae1aa3e5ad578f37a48a7a303dad9a3d018d369bc9ec629c1cfa7408", size = 4702081 },
    { url = "https://files.pythonhosted.org/packages/7f/7f/942b23d64f4896e9f8776cf306dfd00feadc950a38d56398610a079b28b1/debugpy-1.8.5-cp311-cp311-win_amd64.whl", hash = "sha256:345d6a0206e81eb68b1493ce2fbffd57c3088e2ce4b46592077a943d2b968ca3", size = 4715571 },
    { url = "https://files.pythonhosted.org/packages/9a/82/7d9e1f75fb23c876ab379008c7cf484a1cfa5ed47ccaac8ba37c75e6814e/debugpy-1.8.5-cp312-cp312-macosx_12_0_universal2.whl", hash = "sha256:5b5c770977c8ec6c40c60d6f58cacc7f7fe5a45960363d6974ddb9b62dbee156", size = 1436398 },
    { url = "https://files.pythonhosted.org/packages/fd/b6/ee71d5e73712daf8307a9e85f5e39301abc8b66d13acd04dfff1702e672e/debugpy-1.8.5-cp312-cp312-manylinux_2_5_x86_64.manylinux1_x86_64.manylinux_2_17_x86_64.manylinux2014_x86_64.whl", hash = "sha256:c0a65b00b7cdd2ee0c2cf4c7335fef31e15f1b7056c7fdbce9e90193e1a8c8cb", size = 1437465 },
    { url = "https://files.pythonhosted.org/packages/6c/d8/8e32bf1f2e0142f7e8a2c354338b493e87f2c44e77e233b3a140fb5efa03/debugpy-1.8.5-cp312-cp312-win32.whl", hash = "sha256:c9f7c15ea1da18d2fcc2709e9f3d6de98b69a5b0fff1807fb80bc55f906691f7", size = 4581313 },
    { url = "https://files.pythonhosted.org/packages/f7/be/2fbaffecb063de228b2b3b6a1750b0b745e5dc645eddd52be8b329933c0b/debugpy-1.8.5-cp312-cp312-win_amd64.whl", hash = "sha256:28ced650c974aaf179231668a293ecd5c63c0a671ae6d56b8795ecc5d2f48d3c", size = 4581209 },
    { url = "https://files.pythonhosted.org/packages/02/49/b595c34d7bc690e8d225a6641618a5c111c7e13db5d9e2b756c15ce8f8c6/debugpy-1.8.5-py2.py3-none-any.whl", hash = "sha256:55919dce65b471eff25901acf82d328bbd5b833526b6c1364bd5133754777a44", size = 4824118 },
]

[[package]]
name = "decorator"
version = "5.1.1"
source = { registry = "https://pypi.org/simple" }
sdist = { url = "https://files.pythonhosted.org/packages/66/0c/8d907af351aa16b42caae42f9d6aa37b900c67308052d10fdce809f8d952/decorator-5.1.1.tar.gz", hash = "sha256:637996211036b6385ef91435e4fae22989472f9d571faba8927ba8253acbc330", size = 35016 }
wheels = [
    { url = "https://files.pythonhosted.org/packages/d5/50/83c593b07763e1161326b3b8c6686f0f4b0f24d5526546bee538c89837d6/decorator-5.1.1-py3-none-any.whl", hash = "sha256:b8c3f85900b9dc423225913c5aace94729fe1fa9763b38939a95226f02d37186", size = 9073 },
]

[[package]]
name = "defusedxml"
version = "0.7.1"
source = { registry = "https://pypi.org/simple" }
sdist = { url = "https://files.pythonhosted.org/packages/0f/d5/c66da9b79e5bdb124974bfe172b4daf3c984ebd9c2a06e2b8a4dc7331c72/defusedxml-0.7.1.tar.gz", hash = "sha256:1bb3032db185915b62d7c6209c5a8792be6a32ab2fedacc84e01b52c51aa3e69", size = 75520 }
wheels = [
    { url = "https://files.pythonhosted.org/packages/07/6c/aa3f2f849e01cb6a001cd8554a88d4c77c5c1a31c95bdf1cf9301e6d9ef4/defusedxml-0.7.1-py2.py3-none-any.whl", hash = "sha256:a352e7e428770286cc899e2542b6cdaedb2b4953ff269a210103ec58f6198a61", size = 25604 },
]

[[package]]
name = "distlib"
version = "0.3.8"
source = { registry = "https://pypi.org/simple" }
sdist = { url = "https://files.pythonhosted.org/packages/c4/91/e2df406fb4efacdf46871c25cde65d3c6ee5e173b7e5a4547a47bae91920/distlib-0.3.8.tar.gz", hash = "sha256:1530ea13e350031b6312d8580ddb6b27a104275a31106523b8f123787f494f64", size = 609931 }
wheels = [
    { url = "https://files.pythonhosted.org/packages/8e/41/9307e4f5f9976bc8b7fea0b66367734e8faf3ec84bc0d412d8cfabbb66cd/distlib-0.3.8-py2.py3-none-any.whl", hash = "sha256:034db59a0b96f8ca18035f36290806a9a6e6bd9d1ff91e45a7f172eb17e51784", size = 468850 },
]

[[package]]
name = "duckdb"
version = "1.0.0"
source = { registry = "https://pypi.org/simple" }
sdist = { url = "https://files.pythonhosted.org/packages/70/6b/dd0c791af51cb464bc6ba57394d1ce6730ea528776314b24fce534258377/duckdb-1.0.0.tar.gz", hash = "sha256:a2a059b77bc7d5b76ae9d88e267372deff19c291048d59450c431e166233d453", size = 11351622 }
wheels = [
    { url = "https://files.pythonhosted.org/packages/72/da/ad362fd3d9f202ef0cc81203e5cd4924b7eac5bd66843dc873d7ed162eef/duckdb-1.0.0-cp311-cp311-macosx_12_0_arm64.whl", hash = "sha256:75586791ab2702719c284157b65ecefe12d0cca9041da474391896ddd9aa71a4", size = 13983515 },
    { url = "https://files.pythonhosted.org/packages/a1/5e/7a652b24a9d7f7bbea850b293c466ed9455baf2855ec5459fd91503dc6a1/duckdb-1.0.0-cp311-cp311-macosx_12_0_universal2.whl", hash = "sha256:83bb415fc7994e641344f3489e40430ce083b78963cb1057bf714ac3a58da3ba", size = 29223708 },
    { url = "https://files.pythonhosted.org/packages/58/b3/91e6c7301110d66cfabcddc73c524a125dcdf5d189477ff5ddb6fa311f51/duckdb-1.0.0-cp311-cp311-macosx_12_0_x86_64.whl", hash = "sha256:bee2e0b415074e84c5a2cefd91f6b5ebeb4283e7196ba4ef65175a7cef298b57", size = 15322408 },
    { url = "https://files.pythonhosted.org/packages/97/de/c704efe0a5fe0308b07adb00c46c8a058c0d6e45e2a04785eb35e90d13b0/duckdb-1.0.0-cp311-cp311-manylinux_2_17_aarch64.manylinux2014_aarch64.whl", hash = "sha256:fa5a4110d2a499312609544ad0be61e85a5cdad90e5b6d75ad16b300bf075b90", size = 16954109 },
    { url = "https://files.pythonhosted.org/packages/89/74/94f27afff84f8aba7e01049b6686967fc27ba79e9df095b8b43b87701f8d/duckdb-1.0.0-cp311-cp311-manylinux_2_17_x86_64.manylinux2014_x86_64.whl", hash = "sha256:5fa389e6a382d4707b5f3d1bc2087895925ebb92b77e9fe3bfb23c9b98372fdc", size = 18514909 },
    { url = "https://files.pythonhosted.org/packages/08/7b/d646a7483d9d00d3438d264773dc2c65e447d2456694934c2ef734626c92/duckdb-1.0.0-cp311-cp311-manylinux_2_24_aarch64.manylinux_2_28_aarch64.whl", hash = "sha256:7ede6f5277dd851f1a4586b0c78dc93f6c26da45e12b23ee0e88c76519cbdbe0", size = 16745000 },
    { url = "https://files.pythonhosted.org/packages/5f/f2/f3ff0aa9d15bbefec9a19a2ae8d2ab4db91561bcb0c4ade14e929a8dfcdd/duckdb-1.0.0-cp311-cp311-musllinux_1_2_x86_64.whl", hash = "sha256:0b88cdbc0d5c3e3d7545a341784dc6cafd90fc035f17b2f04bf1e870c68456e5", size = 19964832 },
    { url = "https://files.pythonhosted.org/packages/99/cc/e7ac5431a57e6a721f66dc423be58275ad48c9aecc1a12a5f4692e3da4b5/duckdb-1.0.0-cp311-cp311-win_amd64.whl", hash = "sha256:fd1693cdd15375156f7fff4745debc14e5c54928589f67b87fb8eace9880c370", size = 9927748 },
    { url = "https://files.pythonhosted.org/packages/e0/59/597114db47710e327628aa1682fc2b1c0cf797adb84435788cb63771ac0a/duckdb-1.0.0-cp312-cp312-macosx_12_0_arm64.whl", hash = "sha256:c65a7fe8a8ce21b985356ee3ec0c3d3b3b2234e288e64b4cfb03356dbe6e5583", size = 13991938 },
    { url = "https://files.pythonhosted.org/packages/23/cf/d7d1731be8bdcccd420aa86a8047907aa7c955ad673540e23e41c5662652/duckdb-1.0.0-cp312-cp312-macosx_12_0_universal2.whl", hash = "sha256:e5a8eda554379b3a43b07bad00968acc14dd3e518c9fbe8f128b484cf95e3d16", size = 29246840 },
    { url = "https://files.pythonhosted.org/packages/5a/36/1d64479d2d18df03b1e470555de4d4e8c60646239ed1bed86f39046d58dd/duckdb-1.0.0-cp312-cp312-macosx_12_0_x86_64.whl", hash = "sha256:a1b6acdd54c4a7b43bd7cb584975a1b2ff88ea1a31607a2b734b17960e7d3088", size = 15339710 },
    { url = "https://files.pythonhosted.org/packages/2a/6b/a6200d419f4c7c70184a8f6f3cd78940ce4bd8363050a9b045867147966d/duckdb-1.0.0-cp312-cp312-manylinux_2_17_aarch64.manylinux2014_aarch64.whl", hash = "sha256:a677bb1b6a8e7cab4a19874249d8144296e6e39dae38fce66a80f26d15e670df", size = 16941025 },
    { url = "https://files.pythonhosted.org/packages/03/57/2b2998e5278b22648a72808c9fcfa33136c71ea99d63ceab1bfd35d363ce/duckdb-1.0.0-cp312-cp312-manylinux_2_17_x86_64.manylinux2014_x86_64.whl", hash = "sha256:752e9d412b0a2871bf615a2ede54be494c6dc289d076974eefbf3af28129c759", size = 18511418 },
    { url = "https://files.pythonhosted.org/packages/a8/95/fda4a0a5b6dbf087785925bfc11c0dc3688cd7ceeb87538df7c42fd65d19/duckdb-1.0.0-cp312-cp312-manylinux_2_24_aarch64.manylinux_2_28_aarch64.whl", hash = "sha256:3aadb99d098c5e32d00dc09421bc63a47134a6a0de9d7cd6abf21780b678663c", size = 16750967 },
    { url = "https://files.pythonhosted.org/packages/2d/63/59ca942e89d60a1569105d177b814608fbf31d937cf9bbc16e48f408a367/duckdb-1.0.0-cp312-cp312-musllinux_1_2_x86_64.whl", hash = "sha256:83b7091d4da3e9301c4f9378833f5ffe934fb1ad2b387b439ee067b2c10c8bb0", size = 19971530 },
    { url = "https://files.pythonhosted.org/packages/b7/46/74e477f8a20d2da027917fd9e271f0897b54b0af8677b23afa2536a45b31/duckdb-1.0.0-cp312-cp312-win_amd64.whl", hash = "sha256:6a8058d0148b544694cb5ea331db44f6c2a00a7b03776cc4dd1470735c3d5ff7", size = 9931757 },
]

[[package]]
name = "executing"
version = "2.0.1"
source = { registry = "https://pypi.org/simple" }
sdist = { url = "https://files.pythonhosted.org/packages/08/41/85d2d28466fca93737592b7f3cc456d1cfd6bcd401beceeba17e8e792b50/executing-2.0.1.tar.gz", hash = "sha256:35afe2ce3affba8ee97f2d69927fa823b08b472b7b994e36a52a964b93d16147", size = 836501 }
wheels = [
    { url = "https://files.pythonhosted.org/packages/80/03/6ea8b1b2a5ab40a7a60dc464d3daa7aa546e0a74d74a9f8ff551ea7905db/executing-2.0.1-py2.py3-none-any.whl", hash = "sha256:eac49ca94516ccc753f9fb5ce82603156e590b27525a8bc32cce8ae302eb61bc", size = 24922 },
]

[[package]]
name = "fastjsonschema"
version = "2.20.0"
source = { registry = "https://pypi.org/simple" }
sdist = { url = "https://files.pythonhosted.org/packages/03/3f/3ad5e7be13b4b8b55f4477141885ab2364f65d5f6ad5f7a9daffd634d066/fastjsonschema-2.20.0.tar.gz", hash = "sha256:3d48fc5300ee96f5d116f10fe6f28d938e6008f59a6a025c2649475b87f76a23", size = 373056 }
wheels = [
    { url = "https://files.pythonhosted.org/packages/6d/ca/086311cdfc017ec964b2436fe0c98c1f4efcb7e4c328956a22456e497655/fastjsonschema-2.20.0-py3-none-any.whl", hash = "sha256:5875f0b0fa7a0043a91e93a9b8f793bcbbba9691e7fd83dca95c28ba26d21f0a", size = 23543 },
]

[[package]]
name = "filelock"
version = "3.15.4"
source = { registry = "https://pypi.org/simple" }
sdist = { url = "https://files.pythonhosted.org/packages/08/dd/49e06f09b6645156550fb9aee9cc1e59aba7efbc972d665a1bd6ae0435d4/filelock-3.15.4.tar.gz", hash = "sha256:2207938cbc1844345cb01a5a95524dae30f0ce089eba5b00378295a17e3e90cb", size = 18007 }
wheels = [
    { url = "https://files.pythonhosted.org/packages/ae/f0/48285f0262fe47103a4a45972ed2f9b93e4c80b8fd609fa98da78b2a5706/filelock-3.15.4-py3-none-any.whl", hash = "sha256:6ca1fffae96225dab4c6eaf1c4f4f28cd2568d3ec2a44e15a08520504de468e7", size = 16159 },
]

[[package]]
name = "fonttools"
version = "4.53.1"
source = { registry = "https://pypi.org/simple" }
sdist = { url = "https://files.pythonhosted.org/packages/c6/cb/cd80a0da995adde8ade6044a8744aee0da5efea01301cadf770f7fbe7dcc/fonttools-4.53.1.tar.gz", hash = "sha256:e128778a8e9bc11159ce5447f76766cefbd876f44bd79aff030287254e4752c4", size = 3452797 }
wheels = [
    { url = "https://files.pythonhosted.org/packages/8b/6a/206391c869ab22d1374e2575cad7cab36b93b9e3d37f48f4696eed2c6e9e/fonttools-4.53.1-cp311-cp311-macosx_10_9_universal2.whl", hash = "sha256:da33440b1413bad53a8674393c5d29ce64d8c1a15ef8a77c642ffd900d07bfe1", size = 2762654 },
    { url = "https://files.pythonhosted.org/packages/f5/7e/4060d88dbfaf446e1c9f0fe9cf13dba36ba47c4da85ce5c1df084ce47e7d/fonttools-4.53.1-cp311-cp311-macosx_11_0_arm64.whl", hash = "sha256:5ff7e5e9bad94e3a70c5cd2fa27f20b9bb9385e10cddab567b85ce5d306ea923", size = 2247865 },
    { url = "https://files.pythonhosted.org/packages/e1/67/fff766817e17d67208f8a1e72de15066149485acb5e4ff0816b11fd5fca3/fonttools-4.53.1-cp311-cp311-manylinux_2_17_aarch64.manylinux2014_aarch64.whl", hash = "sha256:c6e7170d675d12eac12ad1a981d90f118c06cf680b42a2d74c6c931e54b50719", size = 4873046 },
    { url = "https://files.pythonhosted.org/packages/a4/22/0a0ad59d9367997fd74a00ad2e88d10559122e09f105e94d34c155aecc0a/fonttools-4.53.1-cp311-cp311-manylinux_2_17_x86_64.manylinux2014_x86_64.whl", hash = "sha256:bee32ea8765e859670c4447b0817514ca79054463b6b79784b08a8df3a4d78e3", size = 4920859 },
    { url = "https://files.pythonhosted.org/packages/0b/c4/b4e2f1699a5e2244373a6e8175f862f49f377b444adc6c7b1fe1f5b3d04d/fonttools-4.53.1-cp311-cp311-musllinux_1_2_aarch64.whl", hash = "sha256:6e08f572625a1ee682115223eabebc4c6a2035a6917eac6f60350aba297ccadb", size = 4885904 },
    { url = "https://files.pythonhosted.org/packages/64/e7/b9a07c386adf8ad0348163fbcaab74daed6ef18ddb3f49b61b5c19900aeb/fonttools-4.53.1-cp311-cp311-musllinux_1_2_x86_64.whl", hash = "sha256:b21952c092ffd827504de7e66b62aba26fdb5f9d1e435c52477e6486e9d128b2", size = 5054708 },
    { url = "https://files.pythonhosted.org/packages/e9/53/2a79462ae38d7943e63290209c04fef89677c67b29cb329cdc549c18d4d5/fonttools-4.53.1-cp311-cp311-win32.whl", hash = "sha256:9dfdae43b7996af46ff9da520998a32b105c7f098aeea06b2226b30e74fbba88", size = 2158885 },
    { url = "https://files.pythonhosted.org/packages/c8/e1/059700c154bd7170d1c37061239836d2e51ff608f47075450f06dd3c292a/fonttools-4.53.1-cp311-cp311-win_amd64.whl", hash = "sha256:d4d0096cb1ac7a77b3b41cd78c9b6bc4a400550e21dc7a92f2b5ab53ed74eb02", size = 2205133 },
    { url = "https://files.pythonhosted.org/packages/87/63/8271f50f3e7bff8b78e03914c4c2893f2f21bd4db2975c60d11ecfbdd174/fonttools-4.53.1-cp312-cp312-macosx_10_9_universal2.whl", hash = "sha256:d92d3c2a1b39631a6131c2fa25b5406855f97969b068e7e08413325bc0afba58", size = 2756146 },
    { url = "https://files.pythonhosted.org/packages/dd/bd/cb8fd2dddd68089c112bf42a88afe188b8ace73f94406539857dcc9347a6/fonttools-4.53.1-cp312-cp312-macosx_11_0_arm64.whl", hash = "sha256:3b3c8ebafbee8d9002bd8f1195d09ed2bd9ff134ddec37ee8f6a6375e6a4f0e8", size = 2244990 },
    { url = "https://files.pythonhosted.org/packages/ae/71/2b9761e25697bdaf3dfe8269541bd4324f3eb0e4cc13f71d7f90cd272394/fonttools-4.53.1-cp312-cp312-manylinux_2_17_aarch64.manylinux2014_aarch64.whl", hash = "sha256:32f029c095ad66c425b0ee85553d0dc326d45d7059dbc227330fc29b43e8ba60", size = 4787604 },
    { url = "https://files.pythonhosted.org/packages/db/2b/5779cfd48625e013c2dfcf0c246474d5b1f5d061a5f1e476037bf9fff3a3/fonttools-4.53.1-cp312-cp312-manylinux_2_5_x86_64.manylinux1_x86_64.manylinux_2_17_x86_64.manylinux2014_x86_64.whl", hash = "sha256:10f5e6c3510b79ea27bb1ebfcc67048cde9ec67afa87c7dd7efa5c700491ac7f", size = 4871141 },
    { url = "https://files.pythonhosted.org/packages/b8/3d/ac3cec35a503bf789d03e9d155a220c9e574f4f1573f00a3bea55695d535/fonttools-4.53.1-cp312-cp312-musllinux_1_2_aarch64.whl", hash = "sha256:f677ce218976496a587ab17140da141557beb91d2a5c1a14212c994093f2eae2", size = 4764714 },
    { url = "https://files.pythonhosted.org/packages/ac/9f/27135ac0328e22cca1ba23ee6a1a1f971c13e9f0387adc5598d4635c501d/fonttools-4.53.1-cp312-cp312-musllinux_1_2_x86_64.whl", hash = "sha256:9e6ceba2a01b448e36754983d376064730690401da1dd104ddb543519470a15f", size = 5023568 },
    { url = "https://files.pythonhosted.org/packages/04/40/44d6a94e52e91fe104f9ca95944466af34828992cbc66b666f541de137f1/fonttools-4.53.1-cp312-cp312-win32.whl", hash = "sha256:791b31ebbc05197d7aa096bbc7bd76d591f05905d2fd908bf103af4488e60670", size = 2147572 },
    { url = "https://files.pythonhosted.org/packages/6d/9a/b695930e1b4e6929cc60e294489421632a05c105ac8c56ee63ef56a47872/fonttools-4.53.1-cp312-cp312-win_amd64.whl", hash = "sha256:6ed170b5e17da0264b9f6fae86073be3db15fa1bd74061c8331022bca6d09bab", size = 2193313 },
    { url = "https://files.pythonhosted.org/packages/e4/b9/0394d67056d4ad36a3807b439571934b318f1df925593a95e9ec0516b1a7/fonttools-4.53.1-py3-none-any.whl", hash = "sha256:f1f8758a2ad110bd6432203a344269f445a2907dc24ef6bccfd0ac4e14e0d71d", size = 1090472 },
]

[[package]]
name = "fqdn"
version = "1.5.1"
source = { registry = "https://pypi.org/simple" }
sdist = { url = "https://files.pythonhosted.org/packages/30/3e/a80a8c077fd798951169626cde3e239adeba7dab75deb3555716415bd9b0/fqdn-1.5.1.tar.gz", hash = "sha256:105ed3677e767fb5ca086a0c1f4bb66ebc3c100be518f0e0d755d9eae164d89f", size = 6015 }
wheels = [
    { url = "https://files.pythonhosted.org/packages/cf/58/8acf1b3e91c58313ce5cb67df61001fc9dcd21be4fadb76c1a2d540e09ed/fqdn-1.5.1-py3-none-any.whl", hash = "sha256:3a179af3761e4df6eb2e026ff9e1a3033d3587bf980a0b1b2e1e5d08d7358014", size = 9121 },
]

[[package]]
name = "freezegun"
version = "1.5.1"
source = { registry = "https://pypi.org/simple" }
dependencies = [
    { name = "python-dateutil" },
]
sdist = { url = "https://files.pythonhosted.org/packages/2c/ef/722b8d71ddf4d48f25f6d78aa2533d505bf3eec000a7cacb8ccc8de61f2f/freezegun-1.5.1.tar.gz", hash = "sha256:b29dedfcda6d5e8e083ce71b2b542753ad48cfec44037b3fc79702e2980a89e9", size = 33697 }
wheels = [
    { url = "https://files.pythonhosted.org/packages/51/0b/0d7fee5919bccc1fdc1c2a7528b98f65c6f69b223a3fd8f809918c142c36/freezegun-1.5.1-py3-none-any.whl", hash = "sha256:bf111d7138a8abe55ab48a71755673dbaa4ab87f4cff5634a4442dfec34c15f1", size = 17569 },
]

[[package]]
name = "ghp-import"
version = "2.1.0"
source = { registry = "https://pypi.org/simple" }
dependencies = [
    { name = "python-dateutil" },
]
sdist = { url = "https://files.pythonhosted.org/packages/d9/29/d40217cbe2f6b1359e00c6c307bb3fc876ba74068cbab3dde77f03ca0dc4/ghp-import-2.1.0.tar.gz", hash = "sha256:9c535c4c61193c2df8871222567d7fd7e5014d835f97dc7b7439069e2413d343", size = 10943 }
wheels = [
    { url = "https://files.pythonhosted.org/packages/f7/ec/67fbef5d497f86283db54c22eec6f6140243aae73265799baaaa19cd17fb/ghp_import-2.1.0-py3-none-any.whl", hash = "sha256:8337dd7b50877f163d4c0289bc1f1c7f127550241988d568c1db512c4324a619", size = 11034 },
]

[[package]]
name = "google-api-core"
version = "2.24.2"
source = { registry = "https://pypi.org/simple" }
dependencies = [
    { name = "google-auth" },
    { name = "googleapis-common-protos" },
    { name = "proto-plus" },
    { name = "protobuf" },
    { name = "requests" },
]
sdist = { url = "https://files.pythonhosted.org/packages/09/5c/085bcb872556934bb119e5e09de54daa07873f6866b8f0303c49e72287f7/google_api_core-2.24.2.tar.gz", hash = "sha256:81718493daf06d96d6bc76a91c23874dbf2fac0adbbf542831b805ee6e974696", size = 163516 }
wheels = [
    { url = "https://files.pythonhosted.org/packages/46/95/f472d85adab6e538da2025dfca9e976a0d125cc0af2301f190e77b76e51c/google_api_core-2.24.2-py3-none-any.whl", hash = "sha256:810a63ac95f3c441b7c0e43d344e372887f62ce9071ba972eacf32672e072de9", size = 160061 },
]

[package.optional-dependencies]
grpc = [
    { name = "grpcio" },
    { name = "grpcio-status" },
]

[[package]]
name = "google-auth"
version = "2.40.1"
source = { registry = "https://pypi.org/simple" }
dependencies = [
    { name = "cachetools" },
    { name = "pyasn1-modules" },
    { name = "rsa" },
]
sdist = { url = "https://files.pythonhosted.org/packages/94/a5/38c21d0e731bb716cffcf987bd9a3555cb95877ab4b616cfb96939933f20/google_auth-2.40.1.tar.gz", hash = "sha256:58f0e8416a9814c1d86c9b7f6acf6816b51aba167b2c76821965271bac275540", size = 280975 }
wheels = [
    { url = "https://files.pythonhosted.org/packages/a1/b1/1272c6e80847ba5349f5ccb7574596393d1e222543f5003cb810865c3575/google_auth-2.40.1-py2.py3-none-any.whl", hash = "sha256:ed4cae4f5c46b41bae1d19c036e06f6c371926e97b19e816fc854eff811974ee", size = 216101 },
]

[[package]]
name = "google-auth-oauthlib"
version = "1.2.2"
source = { registry = "https://pypi.org/simple" }
dependencies = [
    { name = "google-auth" },
    { name = "requests-oauthlib" },
]
sdist = { url = "https://files.pythonhosted.org/packages/fb/87/e10bf24f7bcffc1421b84d6f9c3377c30ec305d082cd737ddaa6d8f77f7c/google_auth_oauthlib-1.2.2.tar.gz", hash = "sha256:11046fb8d3348b296302dd939ace8af0a724042e8029c1b872d87fabc9f41684", size = 20955 }
wheels = [
    { url = "https://files.pythonhosted.org/packages/ac/84/40ee070be95771acd2f4418981edb834979424565c3eec3cd88b6aa09d24/google_auth_oauthlib-1.2.2-py3-none-any.whl", hash = "sha256:fd619506f4b3908b5df17b65f39ca8d66ea56986e5472eb5978fd8f3786f00a2", size = 19072 },
]

[[package]]
name = "google-cloud-bigquery"
version = "3.30.0"
source = { registry = "https://pypi.org/simple" }
dependencies = [
    { name = "google-api-core", extra = ["grpc"] },
    { name = "google-auth" },
    { name = "google-cloud-core" },
    { name = "google-resumable-media" },
    { name = "packaging" },
    { name = "python-dateutil" },
    { name = "requests" },
]
sdist = { url = "https://files.pythonhosted.org/packages/f1/2f/3dda76b3ec029578838b1fe6396e6b86eb574200352240e23dea49265bb7/google_cloud_bigquery-3.30.0.tar.gz", hash = "sha256:7e27fbafc8ed33cc200fe05af12ecd74d279fe3da6692585a3cef7aee90575b6", size = 474389 }
wheels = [
    { url = "https://files.pythonhosted.org/packages/0c/6d/856a6ca55c1d9d99129786c929a27dd9d31992628ebbff7f5d333352981f/google_cloud_bigquery-3.30.0-py2.py3-none-any.whl", hash = "sha256:f4d28d846a727f20569c9b2d2f4fa703242daadcb2ec4240905aa485ba461877", size = 247885 },
]

[[package]]
name = "google-cloud-bigquery-storage"
version = "2.31.0"
source = { registry = "https://pypi.org/simple" }
dependencies = [
    { name = "google-api-core", extra = ["grpc"] },
    { name = "google-auth" },
    { name = "proto-plus" },
    { name = "protobuf" },
]
sdist = { url = "https://files.pythonhosted.org/packages/de/a1/fc51fd5db62aa6ebd2a20cac239adf636061d3b640bf0b4c0847c476acea/google_cloud_bigquery_storage-2.31.0.tar.gz", hash = "sha256:e4b42df3374dbc9575268c89d5dec47fced075c44904c463b12aed2b01be6790", size = 256446 }
wheels = [
    { url = "https://files.pythonhosted.org/packages/eb/60/8fd89f8874f4717435508ee719a888cfd24132f7ff4530b9effedede80cf/google_cloud_bigquery_storage-2.31.0-py3-none-any.whl", hash = "sha256:1721792f39f5ecb49b8503cf197ee8ab79f7deebf17fc4a4a44585959336365b", size = 256459 },
]

[[package]]
name = "google-cloud-core"
version = "2.4.3"
source = { registry = "https://pypi.org/simple" }
dependencies = [
    { name = "google-api-core" },
    { name = "google-auth" },
]
sdist = { url = "https://files.pythonhosted.org/packages/d6/b8/2b53838d2acd6ec6168fd284a990c76695e84c65deee79c9f3a4276f6b4f/google_cloud_core-2.4.3.tar.gz", hash = "sha256:1fab62d7102844b278fe6dead3af32408b1df3eb06f5c7e8634cbd40edc4da53", size = 35861 }
wheels = [
    { url = "https://files.pythonhosted.org/packages/40/86/bda7241a8da2d28a754aad2ba0f6776e35b67e37c36ae0c45d49370f1014/google_cloud_core-2.4.3-py2.py3-none-any.whl", hash = "sha256:5130f9f4c14b4fafdff75c79448f9495cfade0d8775facf1b09c3bf67e027f6e", size = 29348 },
]

[[package]]
name = "google-crc32c"
version = "1.7.1"
source = { registry = "https://pypi.org/simple" }
sdist = { url = "https://files.pythonhosted.org/packages/19/ae/87802e6d9f9d69adfaedfcfd599266bf386a54d0be058b532d04c794f76d/google_crc32c-1.7.1.tar.gz", hash = "sha256:2bff2305f98846f3e825dbeec9ee406f89da7962accdb29356e4eadc251bd472", size = 14495 }
wheels = [
    { url = "https://files.pythonhosted.org/packages/f7/94/220139ea87822b6fdfdab4fb9ba81b3fff7ea2c82e2af34adc726085bffc/google_crc32c-1.7.1-cp311-cp311-macosx_12_0_arm64.whl", hash = "sha256:6fbab4b935989e2c3610371963ba1b86afb09537fd0c633049be82afe153ac06", size = 30468 },
    { url = "https://files.pythonhosted.org/packages/94/97/789b23bdeeb9d15dc2904660463ad539d0318286d7633fe2760c10ed0c1c/google_crc32c-1.7.1-cp311-cp311-macosx_12_0_x86_64.whl", hash = "sha256:ed66cbe1ed9cbaaad9392b5259b3eba4a9e565420d734e6238813c428c3336c9", size = 30313 },
    { url = "https://files.pythonhosted.org/packages/81/b8/976a2b843610c211e7ccb3e248996a61e87dbb2c09b1499847e295080aec/google_crc32c-1.7.1-cp311-cp311-manylinux_2_17_aarch64.manylinux2014_aarch64.whl", hash = "sha256:ee6547b657621b6cbed3562ea7826c3e11cab01cd33b74e1f677690652883e77", size = 33048 },
    { url = "https://files.pythonhosted.org/packages/c9/16/a3842c2cf591093b111d4a5e2bfb478ac6692d02f1b386d2a33283a19dc9/google_crc32c-1.7.1-cp311-cp311-manylinux_2_17_x86_64.manylinux2014_x86_64.whl", hash = "sha256:d68e17bad8f7dd9a49181a1f5a8f4b251c6dbc8cc96fb79f1d321dfd57d66f53", size = 32669 },
    { url = "https://files.pythonhosted.org/packages/04/17/ed9aba495916fcf5fe4ecb2267ceb851fc5f273c4e4625ae453350cfd564/google_crc32c-1.7.1-cp311-cp311-win_amd64.whl", hash = "sha256:6335de12921f06e1f774d0dd1fbea6bf610abe0887a1638f64d694013138be5d", size = 33476 },
    { url = "https://files.pythonhosted.org/packages/dd/b7/787e2453cf8639c94b3d06c9d61f512234a82e1d12d13d18584bd3049904/google_crc32c-1.7.1-cp312-cp312-macosx_12_0_arm64.whl", hash = "sha256:2d73a68a653c57281401871dd4aeebbb6af3191dcac751a76ce430df4d403194", size = 30470 },
    { url = "https://files.pythonhosted.org/packages/ed/b4/6042c2b0cbac3ec3a69bb4c49b28d2f517b7a0f4a0232603c42c58e22b44/google_crc32c-1.7.1-cp312-cp312-macosx_12_0_x86_64.whl", hash = "sha256:22beacf83baaf59f9d3ab2bbb4db0fb018da8e5aebdce07ef9f09fce8220285e", size = 30315 },
    { url = "https://files.pythonhosted.org/packages/29/ad/01e7a61a5d059bc57b702d9ff6a18b2585ad97f720bd0a0dbe215df1ab0e/google_crc32c-1.7.1-cp312-cp312-manylinux_2_17_aarch64.manylinux2014_aarch64.whl", hash = "sha256:19eafa0e4af11b0a4eb3974483d55d2d77ad1911e6cf6f832e1574f6781fd337", size = 33180 },
    { url = "https://files.pythonhosted.org/packages/3b/a5/7279055cf004561894ed3a7bfdf5bf90a53f28fadd01af7cd166e88ddf16/google_crc32c-1.7.1-cp312-cp312-manylinux_2_17_x86_64.manylinux2014_x86_64.whl", hash = "sha256:b6d86616faaea68101195c6bdc40c494e4d76f41e07a37ffdef270879c15fb65", size = 32794 },
    { url = "https://files.pythonhosted.org/packages/0f/d6/77060dbd140c624e42ae3ece3df53b9d811000729a5c821b9fd671ceaac6/google_crc32c-1.7.1-cp312-cp312-win_amd64.whl", hash = "sha256:b7491bdc0c7564fcf48c0179d2048ab2f7c7ba36b84ccd3a3e1c3f7a72d3bba6", size = 33477 },
    { url = "https://files.pythonhosted.org/packages/16/1b/1693372bf423ada422f80fd88260dbfd140754adb15cbc4d7e9a68b1cb8e/google_crc32c-1.7.1-pp311-pypy311_pp73-manylinux_2_17_aarch64.manylinux2014_aarch64.whl", hash = "sha256:85fef7fae11494e747c9fd1359a527e5970fc9603c90764843caabd3a16a0a48", size = 28241 },
    { url = "https://files.pythonhosted.org/packages/fd/3c/2a19a60a473de48717b4efb19398c3f914795b64a96cf3fbe82588044f78/google_crc32c-1.7.1-pp311-pypy311_pp73-manylinux_2_17_x86_64.manylinux2014_x86_64.whl", hash = "sha256:6efb97eb4369d52593ad6f75e7e10d053cf00c48983f7a973105bc70b0ac4d82", size = 28048 },
]

[[package]]
name = "google-resumable-media"
version = "2.7.2"
source = { registry = "https://pypi.org/simple" }
dependencies = [
    { name = "google-crc32c" },
]
sdist = { url = "https://files.pythonhosted.org/packages/58/5a/0efdc02665dca14e0837b62c8a1a93132c264bd02054a15abb2218afe0ae/google_resumable_media-2.7.2.tar.gz", hash = "sha256:5280aed4629f2b60b847b0d42f9857fd4935c11af266744df33d8074cae92fe0", size = 2163099 }
wheels = [
    { url = "https://files.pythonhosted.org/packages/82/35/b8d3baf8c46695858cb9d8835a53baa1eeb9906ddaf2f728a5f5b640fd1e/google_resumable_media-2.7.2-py2.py3-none-any.whl", hash = "sha256:3ce7551e9fe6d99e9a126101d2536612bb73486721951e9562fee0f90c6ababa", size = 81251 },
]

[[package]]
name = "googleapis-common-protos"
version = "1.70.0"
source = { registry = "https://pypi.org/simple" }
dependencies = [
    { name = "protobuf" },
]
sdist = { url = "https://files.pythonhosted.org/packages/39/24/33db22342cf4a2ea27c9955e6713140fedd51e8b141b5ce5260897020f1a/googleapis_common_protos-1.70.0.tar.gz", hash = "sha256:0e1b44e0ea153e6594f9f394fef15193a68aaaea2d843f83e2742717ca753257", size = 145903 }
wheels = [
    { url = "https://files.pythonhosted.org/packages/86/f1/62a193f0227cf15a920390abe675f386dec35f7ae3ffe6da582d3ade42c7/googleapis_common_protos-1.70.0-py3-none-any.whl", hash = "sha256:b8bfcca8c25a2bb253e0e0b0adaf8c00773e5e6af6fd92397576680b807e0fd8", size = 294530 },
]

[[package]]
name = "graphviz"
version = "0.20.3"
source = { registry = "https://pypi.org/simple" }
sdist = { url = "https://files.pythonhosted.org/packages/fa/83/5a40d19b8347f017e417710907f824915fba411a9befd092e52746b63e9f/graphviz-0.20.3.zip", hash = "sha256:09d6bc81e6a9fa392e7ba52135a9d49f1ed62526f96499325930e87ca1b5925d", size = 256455 }
wheels = [
    { url = "https://files.pythonhosted.org/packages/00/be/d59db2d1d52697c6adc9eacaf50e8965b6345cc143f671e1ed068818d5cf/graphviz-0.20.3-py3-none-any.whl", hash = "sha256:81f848f2904515d8cd359cc611faba817598d2feaac4027b266aa3eda7b3dde5", size = 47126 },
]

[[package]]
name = "griffe"
version = "0.48.0"
source = { registry = "https://pypi.org/simple" }
dependencies = [
    { name = "colorama" },
]
sdist = { url = "https://files.pythonhosted.org/packages/a8/3c/7f439fe3f55373602c66fcd100abfdbf274f9f4cc832cdc67f2bfd013180/griffe-0.48.0.tar.gz", hash = "sha256:f099461c02f016b6be4af386d5aa92b01fb4efe6c1c2c360dda9a5d0a863bb7f", size = 369612 }
wheels = [
    { url = "https://files.pythonhosted.org/packages/22/de/521ff6028fc8977d5669b48d84b002b7bf5c99a3e9c551c92d4c6bf95ec1/griffe-0.48.0-py3-none-any.whl", hash = "sha256:f944c6ff7bd31cf76f264adcd6ab8f3d00a2f972ae5cc8db2d7b6dcffeff65a2", size = 140816 },
]

[[package]]
name = "grpcio"
version = "1.71.0"
source = { registry = "https://pypi.org/simple" }
sdist = { url = "https://files.pythonhosted.org/packages/1c/95/aa11fc09a85d91fbc7dd405dcb2a1e0256989d67bf89fa65ae24b3ba105a/grpcio-1.71.0.tar.gz", hash = "sha256:2b85f7820475ad3edec209d3d89a7909ada16caab05d3f2e08a7e8ae3200a55c", size = 12549828 }
wheels = [
    { url = "https://files.pythonhosted.org/packages/63/04/a085f3ad4133426f6da8c1becf0749872a49feb625a407a2e864ded3fb12/grpcio-1.71.0-cp311-cp311-linux_armv7l.whl", hash = "sha256:d6aa986318c36508dc1d5001a3ff169a15b99b9f96ef5e98e13522c506b37eef", size = 5210453 },
    { url = "https://files.pythonhosted.org/packages/b4/d5/0bc53ed33ba458de95020970e2c22aa8027b26cc84f98bea7fcad5d695d1/grpcio-1.71.0-cp311-cp311-macosx_10_14_universal2.whl", hash = "sha256:d2c170247315f2d7e5798a22358e982ad6eeb68fa20cf7a820bb74c11f0736e7", size = 11347567 },
    { url = "https://files.pythonhosted.org/packages/e3/6d/ce334f7e7a58572335ccd61154d808fe681a4c5e951f8a1ff68f5a6e47ce/grpcio-1.71.0-cp311-cp311-manylinux_2_17_aarch64.whl", hash = "sha256:e6f83a583ed0a5b08c5bc7a3fe860bb3c2eac1f03f1f63e0bc2091325605d2b7", size = 5696067 },
    { url = "https://files.pythonhosted.org/packages/05/4a/80befd0b8b1dc2b9ac5337e57473354d81be938f87132e147c4a24a581bd/grpcio-1.71.0-cp311-cp311-manylinux_2_17_i686.manylinux2014_i686.whl", hash = "sha256:4be74ddeeb92cc87190e0e376dbc8fc7736dbb6d3d454f2fa1f5be1dee26b9d7", size = 6348377 },
    { url = "https://files.pythonhosted.org/packages/c7/67/cbd63c485051eb78663355d9efd1b896cfb50d4a220581ec2cb9a15cd750/grpcio-1.71.0-cp311-cp311-manylinux_2_17_x86_64.manylinux2014_x86_64.whl", hash = "sha256:4dd0dfbe4d5eb1fcfec9490ca13f82b089a309dc3678e2edabc144051270a66e", size = 5940407 },
    { url = "https://files.pythonhosted.org/packages/98/4b/7a11aa4326d7faa499f764eaf8a9b5a0eb054ce0988ee7ca34897c2b02ae/grpcio-1.71.0-cp311-cp311-musllinux_1_1_aarch64.whl", hash = "sha256:a2242d6950dc892afdf9e951ed7ff89473aaf744b7d5727ad56bdaace363722b", size = 6030915 },
    { url = "https://files.pythonhosted.org/packages/eb/a2/cdae2d0e458b475213a011078b0090f7a1d87f9a68c678b76f6af7c6ac8c/grpcio-1.71.0-cp311-cp311-musllinux_1_1_i686.whl", hash = "sha256:0fa05ee31a20456b13ae49ad2e5d585265f71dd19fbd9ef983c28f926d45d0a7", size = 6648324 },
    { url = "https://files.pythonhosted.org/packages/27/df/f345c8daaa8d8574ce9869f9b36ca220c8845923eb3087e8f317eabfc2a8/grpcio-1.71.0-cp311-cp311-musllinux_1_1_x86_64.whl", hash = "sha256:3d081e859fb1ebe176de33fc3adb26c7d46b8812f906042705346b314bde32c3", size = 6197839 },
    { url = "https://files.pythonhosted.org/packages/f2/2c/cd488dc52a1d0ae1bad88b0d203bc302efbb88b82691039a6d85241c5781/grpcio-1.71.0-cp311-cp311-win32.whl", hash = "sha256:d6de81c9c00c8a23047136b11794b3584cdc1460ed7cbc10eada50614baa1444", size = 3619978 },
    { url = "https://files.pythonhosted.org/packages/ee/3f/cf92e7e62ccb8dbdf977499547dfc27133124d6467d3a7d23775bcecb0f9/grpcio-1.71.0-cp311-cp311-win_amd64.whl", hash = "sha256:24e867651fc67717b6f896d5f0cac0ec863a8b5fb7d6441c2ab428f52c651c6b", size = 4282279 },
    { url = "https://files.pythonhosted.org/packages/4c/83/bd4b6a9ba07825bd19c711d8b25874cd5de72c2a3fbf635c3c344ae65bd2/grpcio-1.71.0-cp312-cp312-linux_armv7l.whl", hash = "sha256:0ff35c8d807c1c7531d3002be03221ff9ae15712b53ab46e2a0b4bb271f38537", size = 5184101 },
    { url = "https://files.pythonhosted.org/packages/31/ea/2e0d90c0853568bf714693447f5c73272ea95ee8dad107807fde740e595d/grpcio-1.71.0-cp312-cp312-macosx_10_14_universal2.whl", hash = "sha256:b78a99cd1ece4be92ab7c07765a0b038194ded2e0a26fd654591ee136088d8d7", size = 11310927 },
    { url = "https://files.pythonhosted.org/packages/ac/bc/07a3fd8af80467390af491d7dc66882db43884128cdb3cc8524915e0023c/grpcio-1.71.0-cp312-cp312-manylinux_2_17_aarch64.whl", hash = "sha256:dc1a1231ed23caac1de9f943d031f1bc38d0f69d2a3b243ea0d664fc1fbd7fec", size = 5654280 },
    { url = "https://files.pythonhosted.org/packages/16/af/21f22ea3eed3d0538b6ef7889fce1878a8ba4164497f9e07385733391e2b/grpcio-1.71.0-cp312-cp312-manylinux_2_17_i686.manylinux2014_i686.whl", hash = "sha256:e6beeea5566092c5e3c4896c6d1d307fb46b1d4bdf3e70c8340b190a69198594", size = 6312051 },
    { url = "https://files.pythonhosted.org/packages/49/9d/e12ddc726dc8bd1aa6cba67c85ce42a12ba5b9dd75d5042214a59ccf28ce/grpcio-1.71.0-cp312-cp312-manylinux_2_17_x86_64.manylinux2014_x86_64.whl", hash = "sha256:d5170929109450a2c031cfe87d6716f2fae39695ad5335d9106ae88cc32dc84c", size = 5910666 },
    { url = "https://files.pythonhosted.org/packages/d9/e9/38713d6d67aedef738b815763c25f092e0454dc58e77b1d2a51c9d5b3325/grpcio-1.71.0-cp312-cp312-musllinux_1_1_aarch64.whl", hash = "sha256:5b08d03ace7aca7b2fadd4baf291139b4a5f058805a8327bfe9aece7253b6d67", size = 6012019 },
    { url = "https://files.pythonhosted.org/packages/80/da/4813cd7adbae6467724fa46c952d7aeac5e82e550b1c62ed2aeb78d444ae/grpcio-1.71.0-cp312-cp312-musllinux_1_1_i686.whl", hash = "sha256:f903017db76bf9cc2b2d8bdd37bf04b505bbccad6be8a81e1542206875d0e9db", size = 6637043 },
    { url = "https://files.pythonhosted.org/packages/52/ca/c0d767082e39dccb7985c73ab4cf1d23ce8613387149e9978c70c3bf3b07/grpcio-1.71.0-cp312-cp312-musllinux_1_1_x86_64.whl", hash = "sha256:469f42a0b410883185eab4689060a20488a1a0a00f8bbb3cbc1061197b4c5a79", size = 6186143 },
    { url = "https://files.pythonhosted.org/packages/00/61/7b2c8ec13303f8fe36832c13d91ad4d4ba57204b1c723ada709c346b2271/grpcio-1.71.0-cp312-cp312-win32.whl", hash = "sha256:ad9f30838550695b5eb302add33f21f7301b882937460dd24f24b3cc5a95067a", size = 3604083 },
    { url = "https://files.pythonhosted.org/packages/fd/7c/1e429c5fb26122055d10ff9a1d754790fb067d83c633ff69eddcf8e3614b/grpcio-1.71.0-cp312-cp312-win_amd64.whl", hash = "sha256:652350609332de6dac4ece254e5d7e1ff834e203d6afb769601f286886f6f3a8", size = 4272191 },
]

[[package]]
name = "grpcio-status"
version = "1.71.0"
source = { registry = "https://pypi.org/simple" }
dependencies = [
    { name = "googleapis-common-protos" },
    { name = "grpcio" },
    { name = "protobuf" },
]
sdist = { url = "https://files.pythonhosted.org/packages/d7/53/a911467bece076020456401f55a27415d2d70d3bc2c37af06b44ea41fc5c/grpcio_status-1.71.0.tar.gz", hash = "sha256:11405fed67b68f406b3f3c7c5ae5104a79d2d309666d10d61b152e91d28fb968", size = 13669 }
wheels = [
    { url = "https://files.pythonhosted.org/packages/ad/d6/31fbc43ff097d8c4c9fc3df741431b8018f67bf8dfbe6553a555f6e5f675/grpcio_status-1.71.0-py3-none-any.whl", hash = "sha256:843934ef8c09e3e858952887467f8256aac3910c55f077a359a65b2b3cde3e68", size = 14424 },
]

[[package]]
name = "h11"
version = "0.14.0"
source = { registry = "https://pypi.org/simple" }
sdist = { url = "https://files.pythonhosted.org/packages/f5/38/3af3d3633a34a3316095b39c8e8fb4853a28a536e55d347bd8d8e9a14b03/h11-0.14.0.tar.gz", hash = "sha256:8f19fbbe99e72420ff35c00b27a34cb9937e902a8b810e2c88300c6f0a3b699d", size = 100418 }
wheels = [
    { url = "https://files.pythonhosted.org/packages/95/04/ff642e65ad6b90db43e668d70ffb6736436c7ce41fcc549f4e9472234127/h11-0.14.0-py3-none-any.whl", hash = "sha256:e3fe4ac4b851c468cc8363d500db52c2ead036020723024a109d37346efaa761", size = 58259 },
]

[[package]]
name = "httpcore"
version = "1.0.5"
source = { registry = "https://pypi.org/simple" }
dependencies = [
    { name = "certifi" },
    { name = "h11" },
]
sdist = { url = "https://files.pythonhosted.org/packages/17/b0/5e8b8674f8d203335a62fdfcfa0d11ebe09e23613c3391033cbba35f7926/httpcore-1.0.5.tar.gz", hash = "sha256:34a38e2f9291467ee3b44e89dd52615370e152954ba21721378a87b2960f7a61", size = 83234 }
wheels = [
    { url = "https://files.pythonhosted.org/packages/78/d4/e5d7e4f2174f8a4d63c8897d79eb8fe2503f7ecc03282fee1fa2719c2704/httpcore-1.0.5-py3-none-any.whl", hash = "sha256:421f18bac248b25d310f3cacd198d55b8e6125c107797b609ff9b7a6ba7991b5", size = 77926 },
]

[[package]]
name = "httpx"
version = "0.27.0"
source = { registry = "https://pypi.org/simple" }
dependencies = [
    { name = "anyio" },
    { name = "certifi" },
    { name = "httpcore" },
    { name = "idna" },
    { name = "sniffio" },
]
sdist = { url = "https://files.pythonhosted.org/packages/5c/2d/3da5bdf4408b8b2800061c339f240c1802f2e82d55e50bd39c5a881f47f0/httpx-0.27.0.tar.gz", hash = "sha256:a0cb88a46f32dc874e04ee956e4c2764aba2aa228f650b06788ba6bda2962ab5", size = 126413 }
wheels = [
    { url = "https://files.pythonhosted.org/packages/41/7b/ddacf6dcebb42466abd03f368782142baa82e08fc0c1f8eaa05b4bae87d5/httpx-0.27.0-py3-none-any.whl", hash = "sha256:71d5465162c13681bff01ad59b2cc68dd838ea1f10e51574bac27103f00c91a5", size = 75590 },
]

[[package]]
name = "ibis-framework"
version = "10.3.1"
source = { registry = "https://pypi.org/simple" }
dependencies = [
    { name = "atpublic" },
    { name = "parsy" },
    { name = "python-dateutil" },
    { name = "sqlglot" },
    { name = "toolz" },
    { name = "typing-extensions" },
    { name = "tzdata" },
]
sdist = { url = "https://files.pythonhosted.org/packages/1d/44/61a1a0283a9e4c06aab713c28f011f7f74872148484549a4b38b1a602423/ibis_framework-10.3.1.tar.gz", hash = "sha256:71919cdbe6eb4f6e916269b4d7a8582c67a20e0098364b3bb2347424a3a67ccf", size = 1215375 }
wheels = [
    { url = "https://files.pythonhosted.org/packages/44/9e/3887676bfc2f9c8157e9a6ad6c5209d4fe68cc499a103050466320787a63/ibis_framework-10.3.1-py3-none-any.whl", hash = "sha256:8133be78feea2f8a3ecad76067e0164c45c91e058f4c06481277b719ddb0d6f4", size = 1919109 },
]

[package.optional-dependencies]
bigquery = [
    { name = "db-dtypes" },
    { name = "google-cloud-bigquery" },
    { name = "google-cloud-bigquery-storage" },
    { name = "numpy" },
    { name = "pandas" },
    { name = "pandas-gbq" },
    { name = "pyarrow" },
    { name = "pyarrow-hotfix" },
    { name = "pydata-google-auth" },
    { name = "rich" },
]
duckdb = [
    { name = "duckdb" },
    { name = "numpy" },
    { name = "packaging" },
    { name = "pandas" },
    { name = "pyarrow" },
    { name = "pyarrow-hotfix" },
    { name = "rich" },
]

[[package]]
name = "identify"
version = "2.6.0"
source = { registry = "https://pypi.org/simple" }
sdist = { url = "https://files.pythonhosted.org/packages/32/f4/8e8f7db397a7ce20fbdeac5f25adaf567fc362472432938d25556008e03a/identify-2.6.0.tar.gz", hash = "sha256:cb171c685bdc31bcc4c1734698736a7d5b6c8bf2e0c15117f4d469c8640ae5cf", size = 99116 }
wheels = [
    { url = "https://files.pythonhosted.org/packages/24/6c/a4f39abe7f19600b74528d0c717b52fff0b300bb0161081510d39c53cb00/identify-2.6.0-py2.py3-none-any.whl", hash = "sha256:e79ae4406387a9d300332b5fd366d8994f1525e8414984e1a59e058b2eda2dd0", size = 98962 },
]

[[package]]
name = "idna"
version = "3.7"
source = { registry = "https://pypi.org/simple" }
sdist = { url = "https://files.pythonhosted.org/packages/21/ed/f86a79a07470cb07819390452f178b3bef1d375f2ec021ecfc709fc7cf07/idna-3.7.tar.gz", hash = "sha256:028ff3aadf0609c1fd278d8ea3089299412a7a8b9bd005dd08b9f8285bcb5cfc", size = 189575 }
wheels = [
    { url = "https://files.pythonhosted.org/packages/e5/3e/741d8c82801c347547f8a2a06aa57dbb1992be9e948df2ea0eda2c8b79e8/idna-3.7-py3-none-any.whl", hash = "sha256:82fee1fc78add43492d3a1898bfa6d8a904cc97d8427f683ed8e798d07761aa0", size = 66836 },
]

[[package]]
name = "iniconfig"
version = "2.0.0"
source = { registry = "https://pypi.org/simple" }
sdist = { url = "https://files.pythonhosted.org/packages/d7/4b/cbd8e699e64a6f16ca3a8220661b5f83792b3017d0f79807cb8708d33913/iniconfig-2.0.0.tar.gz", hash = "sha256:2d91e135bf72d31a410b17c16da610a82cb55f6b0477d1a902134b24a455b8b3", size = 4646 }
wheels = [
    { url = "https://files.pythonhosted.org/packages/ef/a6/62565a6e1cf69e10f5727360368e451d4b7f58beeac6173dc9db836a5b46/iniconfig-2.0.0-py3-none-any.whl", hash = "sha256:b6a85871a79d2e3b22d2d1b94ac2824226a63c6b741c88f7ae975f18b6778374", size = 5892 },
]

[[package]]
name = "ipykernel"
version = "6.29.5"
source = { registry = "https://pypi.org/simple" }
dependencies = [
    { name = "appnope", marker = "sys_platform == 'darwin'" },
    { name = "comm" },
    { name = "debugpy" },
    { name = "ipython" },
    { name = "jupyter-client" },
    { name = "jupyter-core" },
    { name = "matplotlib-inline" },
    { name = "nest-asyncio" },
    { name = "packaging" },
    { name = "psutil" },
    { name = "pyzmq" },
    { name = "tornado" },
    { name = "traitlets" },
]
sdist = { url = "https://files.pythonhosted.org/packages/e9/5c/67594cb0c7055dc50814b21731c22a601101ea3b1b50a9a1b090e11f5d0f/ipykernel-6.29.5.tar.gz", hash = "sha256:f093a22c4a40f8828f8e330a9c297cb93dcab13bd9678ded6de8e5cf81c56215", size = 163367 }
wheels = [
    { url = "https://files.pythonhosted.org/packages/94/5c/368ae6c01c7628438358e6d337c19b05425727fbb221d2a3c4303c372f42/ipykernel-6.29.5-py3-none-any.whl", hash = "sha256:afdb66ba5aa354b09b91379bac28ae4afebbb30e8b39510c9690afb7a10421b5", size = 117173 },
]

[[package]]
name = "ipython"
version = "8.26.0"
source = { registry = "https://pypi.org/simple" }
dependencies = [
    { name = "colorama", marker = "sys_platform == 'win32'" },
    { name = "decorator" },
    { name = "jedi" },
    { name = "matplotlib-inline" },
    { name = "pexpect", marker = "sys_platform != 'emscripten' and sys_platform != 'win32'" },
    { name = "prompt-toolkit" },
    { name = "pygments" },
    { name = "stack-data" },
    { name = "traitlets" },
    { name = "typing-extensions", marker = "python_full_version < '3.12'" },
]
sdist = { url = "https://files.pythonhosted.org/packages/7e/f4/dc45805e5c3e327a626139c023b296bafa4537e602a61055d377704ca54c/ipython-8.26.0.tar.gz", hash = "sha256:1cec0fbba8404af13facebe83d04436a7434c7400e59f47acf467c64abd0956c", size = 5493422 }
wheels = [
    { url = "https://files.pythonhosted.org/packages/73/48/4d2818054671bb272d1b12ca65748a4145dc602a463683b5c21b260becee/ipython-8.26.0-py3-none-any.whl", hash = "sha256:e6b347c27bdf9c32ee9d31ae85defc525755a1869f14057e900675b9e8d6e6ff", size = 817939 },
]

[[package]]
name = "isoduration"
version = "20.11.0"
source = { registry = "https://pypi.org/simple" }
dependencies = [
    { name = "arrow" },
]
sdist = { url = "https://files.pythonhosted.org/packages/7c/1a/3c8edc664e06e6bd06cce40c6b22da5f1429aa4224d0c590f3be21c91ead/isoduration-20.11.0.tar.gz", hash = "sha256:ac2f9015137935279eac671f94f89eb00584f940f5dc49462a0c4ee692ba1bd9", size = 11649 }
wheels = [
    { url = "https://files.pythonhosted.org/packages/7b/55/e5326141505c5d5e34c5e0935d2908a74e4561eca44108fbfb9c13d2911a/isoduration-20.11.0-py3-none-any.whl", hash = "sha256:b2904c2a4228c3d44f409c8ae8e2370eb21a26f7ac2ec5446df141dde3452042", size = 11321 },
]

[[package]]
name = "jedi"
version = "0.19.1"
source = { registry = "https://pypi.org/simple" }
dependencies = [
    { name = "parso" },
]
sdist = { url = "https://files.pythonhosted.org/packages/d6/99/99b493cec4bf43176b678de30f81ed003fd6a647a301b9c927280c600f0a/jedi-0.19.1.tar.gz", hash = "sha256:cf0496f3651bc65d7174ac1b7d043eff454892c708a87d1b683e57b569927ffd", size = 1227821 }
wheels = [
    { url = "https://files.pythonhosted.org/packages/20/9f/bc63f0f0737ad7a60800bfd472a4836661adae21f9c2535f3957b1e54ceb/jedi-0.19.1-py2.py3-none-any.whl", hash = "sha256:e983c654fe5c02867aef4cdfce5a2fbb4a50adc0af145f70504238f18ef5e7e0", size = 1569361 },
]

[[package]]
name = "jinja2"
version = "3.1.4"
source = { registry = "https://pypi.org/simple" }
dependencies = [
    { name = "markupsafe" },
]
sdist = { url = "https://files.pythonhosted.org/packages/ed/55/39036716d19cab0747a5020fc7e907f362fbf48c984b14e62127f7e68e5d/jinja2-3.1.4.tar.gz", hash = "sha256:4a3aee7acbbe7303aede8e9648d13b8bf88a429282aa6122a993f0ac800cb369", size = 240245 }
wheels = [
    { url = "https://files.pythonhosted.org/packages/31/80/3a54838c3fb461f6fec263ebf3a3a41771bd05190238de3486aae8540c36/jinja2-3.1.4-py3-none-any.whl", hash = "sha256:bc5dd2abb727a5319567b7a813e6a2e7318c39f4f487cfe6c89c6f9c7d25197d", size = 133271 },
]

[[package]]
name = "joblib"
version = "1.4.2"
source = { registry = "https://pypi.org/simple" }
sdist = { url = "https://files.pythonhosted.org/packages/64/33/60135848598c076ce4b231e1b1895170f45fbcaeaa2c9d5e38b04db70c35/joblib-1.4.2.tar.gz", hash = "sha256:2382c5816b2636fbd20a09e0f4e9dad4736765fdfb7dca582943b9c1366b3f0e", size = 2116621 }
wheels = [
    { url = "https://files.pythonhosted.org/packages/91/29/df4b9b42f2be0b623cbd5e2140cafcaa2bef0759a00b7b70104dcfe2fb51/joblib-1.4.2-py3-none-any.whl", hash = "sha256:06d478d5674cbc267e7496a410ee875abd68e4340feff4490bcb7afb88060ae6", size = 301817 },
]

[[package]]
name = "json5"
version = "0.9.25"
source = { registry = "https://pypi.org/simple" }
sdist = { url = "https://files.pythonhosted.org/packages/91/59/51b032d53212a51f17ebbcc01bd4217faab6d6c09ed0d856a987a5f42bbc/json5-0.9.25.tar.gz", hash = "sha256:548e41b9be043f9426776f05df8635a00fe06104ea51ed24b67f908856e151ae", size = 40332 }
wheels = [
    { url = "https://files.pythonhosted.org/packages/8a/3c/4f8791ee53ab9eeb0b022205aa79387119a74cc9429582ce04098e6fc540/json5-0.9.25-py3-none-any.whl", hash = "sha256:34ed7d834b1341a86987ed52f3f76cd8ee184394906b6e22a1e0deb9ab294e8f", size = 30109 },
]

[[package]]
name = "jsonpointer"
version = "3.0.0"
source = { registry = "https://pypi.org/simple" }
sdist = { url = "https://files.pythonhosted.org/packages/6a/0a/eebeb1fa92507ea94016a2a790b93c2ae41a7e18778f85471dc54475ed25/jsonpointer-3.0.0.tar.gz", hash = "sha256:2b2d729f2091522d61c3b31f82e11870f60b68f43fbc705cb76bf4b832af59ef", size = 9114 }
wheels = [
    { url = "https://files.pythonhosted.org/packages/71/92/5e77f98553e9e75130c78900d000368476aed74276eb8ae8796f65f00918/jsonpointer-3.0.0-py2.py3-none-any.whl", hash = "sha256:13e088adc14fca8b6aa8177c044e12701e6ad4b28ff10e65f2267a90109c9942", size = 7595 },
]

[[package]]
name = "jsonschema"
version = "4.23.0"
source = { registry = "https://pypi.org/simple" }
dependencies = [
    { name = "attrs" },
    { name = "jsonschema-specifications" },
    { name = "referencing" },
    { name = "rpds-py" },
]
sdist = { url = "https://files.pythonhosted.org/packages/38/2e/03362ee4034a4c917f697890ccd4aec0800ccf9ded7f511971c75451deec/jsonschema-4.23.0.tar.gz", hash = "sha256:d71497fef26351a33265337fa77ffeb82423f3ea21283cd9467bb03999266bc4", size = 325778 }
wheels = [
    { url = "https://files.pythonhosted.org/packages/69/4a/4f9dbeb84e8850557c02365a0eee0649abe5eb1d84af92a25731c6c0f922/jsonschema-4.23.0-py3-none-any.whl", hash = "sha256:fbadb6f8b144a8f8cf9f0b89ba94501d143e50411a1278633f56a7acf7fd5566", size = 88462 },
]

[package.optional-dependencies]
format-nongpl = [
    { name = "fqdn" },
    { name = "idna" },
    { name = "isoduration" },
    { name = "jsonpointer" },
    { name = "rfc3339-validator" },
    { name = "rfc3986-validator" },
    { name = "uri-template" },
    { name = "webcolors" },
]

[[package]]
name = "jsonschema-specifications"
version = "2023.12.1"
source = { registry = "https://pypi.org/simple" }
dependencies = [
    { name = "referencing" },
]
sdist = { url = "https://files.pythonhosted.org/packages/f8/b9/cc0cc592e7c195fb8a650c1d5990b10175cf13b4c97465c72ec841de9e4b/jsonschema_specifications-2023.12.1.tar.gz", hash = "sha256:48a76787b3e70f5ed53f1160d2b81f586e4ca6d1548c5de7085d1682674764cc", size = 13983 }
wheels = [
    { url = "https://files.pythonhosted.org/packages/ee/07/44bd408781594c4d0a027666ef27fab1e441b109dc3b76b4f836f8fd04fe/jsonschema_specifications-2023.12.1-py3-none-any.whl", hash = "sha256:87e4fdf3a94858b8a2ba2778d9ba57d8a9cafca7c7489c46ba0d30a8bc6a9c3c", size = 18482 },
]

[[package]]
name = "jupyter-client"
version = "8.6.2"
source = { registry = "https://pypi.org/simple" }
dependencies = [
    { name = "jupyter-core" },
    { name = "python-dateutil" },
    { name = "pyzmq" },
    { name = "tornado" },
    { name = "traitlets" },
]
sdist = { url = "https://files.pythonhosted.org/packages/ff/61/3cd51dea7878691919adc34ff6ad180f13bfe25fb8c7662a9ee6dc64e643/jupyter_client-8.6.2.tar.gz", hash = "sha256:2bda14d55ee5ba58552a8c53ae43d215ad9868853489213f37da060ced54d8df", size = 341102 }
wheels = [
    { url = "https://files.pythonhosted.org/packages/cf/d3/c4bb02580bc0db807edb9a29b2d0c56031be1ef0d804336deb2699a470f6/jupyter_client-8.6.2-py3-none-any.whl", hash = "sha256:50cbc5c66fd1b8f65ecb66bc490ab73217993632809b6e505687de18e9dea39f", size = 105901 },
]

[[package]]
name = "jupyter-core"
version = "5.7.2"
source = { registry = "https://pypi.org/simple" }
dependencies = [
    { name = "platformdirs" },
    { name = "pywin32", marker = "platform_python_implementation != 'PyPy' and sys_platform == 'win32'" },
    { name = "traitlets" },
]
sdist = { url = "https://files.pythonhosted.org/packages/00/11/b56381fa6c3f4cc5d2cf54a7dbf98ad9aa0b339ef7a601d6053538b079a7/jupyter_core-5.7.2.tar.gz", hash = "sha256:aa5f8d32bbf6b431ac830496da7392035d6f61b4f54872f15c4bd2a9c3f536d9", size = 87629 }
wheels = [
    { url = "https://files.pythonhosted.org/packages/c9/fb/108ecd1fe961941959ad0ee4e12ee7b8b1477247f30b1fdfd83ceaf017f0/jupyter_core-5.7.2-py3-none-any.whl", hash = "sha256:4f7315d2f6b4bcf2e3e7cb6e46772eba760ae459cd1f59d29eb57b0a01bd7409", size = 28965 },
]

[[package]]
name = "jupyter-events"
version = "0.10.0"
source = { registry = "https://pypi.org/simple" }
dependencies = [
    { name = "jsonschema", extra = ["format-nongpl"] },
    { name = "python-json-logger" },
    { name = "pyyaml" },
    { name = "referencing" },
    { name = "rfc3339-validator" },
    { name = "rfc3986-validator" },
    { name = "traitlets" },
]
sdist = { url = "https://files.pythonhosted.org/packages/8d/53/7537a1aa558229bb0b1b178d814c9d68a9c697d3aecb808a1cb2646acf1f/jupyter_events-0.10.0.tar.gz", hash = "sha256:670b8229d3cc882ec782144ed22e0d29e1c2d639263f92ca8383e66682845e22", size = 61516 }
wheels = [
    { url = "https://files.pythonhosted.org/packages/a5/94/059180ea70a9a326e1815176b2370da56376da347a796f8c4f0b830208ef/jupyter_events-0.10.0-py3-none-any.whl", hash = "sha256:4b72130875e59d57716d327ea70d3ebc3af1944d3717e5a498b8a06c6c159960", size = 18777 },
]

[[package]]
name = "jupyter-lsp"
version = "2.2.5"
source = { registry = "https://pypi.org/simple" }
dependencies = [
    { name = "jupyter-server" },
]
sdist = { url = "https://files.pythonhosted.org/packages/85/b4/3200b0b09c12bc3b72d943d923323c398eff382d1dcc7c0dbc8b74630e40/jupyter-lsp-2.2.5.tar.gz", hash = "sha256:793147a05ad446f809fd53ef1cd19a9f5256fd0a2d6b7ce943a982cb4f545001", size = 48741 }
wheels = [
    { url = "https://files.pythonhosted.org/packages/07/e0/7bd7cff65594fd9936e2f9385701e44574fc7d721331ff676ce440b14100/jupyter_lsp-2.2.5-py3-none-any.whl", hash = "sha256:45fbddbd505f3fbfb0b6cb2f1bc5e15e83ab7c79cd6e89416b248cb3c00c11da", size = 69146 },
]

[[package]]
name = "jupyter-server"
version = "2.14.2"
source = { registry = "https://pypi.org/simple" }
dependencies = [
    { name = "anyio" },
    { name = "argon2-cffi" },
    { name = "jinja2" },
    { name = "jupyter-client" },
    { name = "jupyter-core" },
    { name = "jupyter-events" },
    { name = "jupyter-server-terminals" },
    { name = "nbconvert" },
    { name = "nbformat" },
    { name = "overrides" },
    { name = "packaging" },
    { name = "prometheus-client" },
    { name = "pywinpty", marker = "os_name == 'nt'" },
    { name = "pyzmq" },
    { name = "send2trash" },
    { name = "terminado" },
    { name = "tornado" },
    { name = "traitlets" },
    { name = "websocket-client" },
]
sdist = { url = "https://files.pythonhosted.org/packages/0c/34/88b47749c7fa9358e10eac356c4b97d94a91a67d5c935a73f69bc4a31118/jupyter_server-2.14.2.tar.gz", hash = "sha256:66095021aa9638ced276c248b1d81862e4c50f292d575920bbe960de1c56b12b", size = 719933 }
wheels = [
    { url = "https://files.pythonhosted.org/packages/57/e1/085edea6187a127ca8ea053eb01f4e1792d778b4d192c74d32eb6730fed6/jupyter_server-2.14.2-py3-none-any.whl", hash = "sha256:47ff506127c2f7851a17bf4713434208fc490955d0e8632e95014a9a9afbeefd", size = 383556 },
]

[[package]]
name = "jupyter-server-terminals"
version = "0.5.3"
source = { registry = "https://pypi.org/simple" }
dependencies = [
    { name = "pywinpty", marker = "os_name == 'nt'" },
    { name = "terminado" },
]
sdist = { url = "https://files.pythonhosted.org/packages/fc/d5/562469734f476159e99a55426d697cbf8e7eb5efe89fb0e0b4f83a3d3459/jupyter_server_terminals-0.5.3.tar.gz", hash = "sha256:5ae0295167220e9ace0edcfdb212afd2b01ee8d179fe6f23c899590e9b8a5269", size = 31430 }
wheels = [
    { url = "https://files.pythonhosted.org/packages/07/2d/2b32cdbe8d2a602f697a649798554e4f072115438e92249624e532e8aca6/jupyter_server_terminals-0.5.3-py3-none-any.whl", hash = "sha256:41ee0d7dc0ebf2809c668e0fc726dfaf258fcd3e769568996ca731b6194ae9aa", size = 13656 },
]

[[package]]
name = "jupyterlab"
version = "4.2.5"
source = { registry = "https://pypi.org/simple" }
dependencies = [
    { name = "async-lru" },
    { name = "httpx" },
    { name = "ipykernel" },
    { name = "jinja2" },
    { name = "jupyter-core" },
    { name = "jupyter-lsp" },
    { name = "jupyter-server" },
    { name = "jupyterlab-server" },
    { name = "notebook-shim" },
    { name = "packaging" },
    { name = "setuptools" },
    { name = "tornado" },
    { name = "traitlets" },
]
sdist = { url = "https://files.pythonhosted.org/packages/4a/78/ba006df6edaa561fe40be26c35e9da3f9316f071167cd7cc1a1a25bd2664/jupyterlab-4.2.5.tar.gz", hash = "sha256:ae7f3a1b8cb88b4f55009ce79fa7c06f99d70cd63601ee4aa91815d054f46f75", size = 21508698 }
wheels = [
    { url = "https://files.pythonhosted.org/packages/fd/3f/24a0f0ce60959cfd9756a3291cd3a5581e51cbd6f7b4aa121f5bba5320e3/jupyterlab-4.2.5-py3-none-any.whl", hash = "sha256:73b6e0775d41a9fee7ee756c80f58a6bed4040869ccc21411dc559818874d321", size = 11641981 },
]

[[package]]
name = "jupyterlab-pygments"
version = "0.3.0"
source = { registry = "https://pypi.org/simple" }
sdist = { url = "https://files.pythonhosted.org/packages/90/51/9187be60d989df97f5f0aba133fa54e7300f17616e065d1ada7d7646b6d6/jupyterlab_pygments-0.3.0.tar.gz", hash = "sha256:721aca4d9029252b11cfa9d185e5b5af4d54772bb8072f9b7036f4170054d35d", size = 512900 }
wheels = [
    { url = "https://files.pythonhosted.org/packages/b1/dd/ead9d8ea85bf202d90cc513b533f9c363121c7792674f78e0d8a854b63b4/jupyterlab_pygments-0.3.0-py3-none-any.whl", hash = "sha256:841a89020971da1d8693f1a99997aefc5dc424bb1b251fd6322462a1b8842780", size = 15884 },
]

[[package]]
name = "jupyterlab-server"
version = "2.27.3"
source = { registry = "https://pypi.org/simple" }
dependencies = [
    { name = "babel" },
    { name = "jinja2" },
    { name = "json5" },
    { name = "jsonschema" },
    { name = "jupyter-server" },
    { name = "packaging" },
    { name = "requests" },
]
sdist = { url = "https://files.pythonhosted.org/packages/0a/c9/a883ce65eb27905ce77ace410d83587c82ea64dc85a48d1f7ed52bcfa68d/jupyterlab_server-2.27.3.tar.gz", hash = "sha256:eb36caca59e74471988f0ae25c77945610b887f777255aa21f8065def9e51ed4", size = 76173 }
wheels = [
    { url = "https://files.pythonhosted.org/packages/54/09/2032e7d15c544a0e3cd831c51d77a8ca57f7555b2e1b2922142eddb02a84/jupyterlab_server-2.27.3-py3-none-any.whl", hash = "sha256:e697488f66c3db49df675158a77b3b017520d772c6e1548c7d9bcc5df7944ee4", size = 59700 },
]

[[package]]
name = "jupytext"
version = "1.16.4"
source = { registry = "https://pypi.org/simple" }
dependencies = [
    { name = "markdown-it-py" },
    { name = "mdit-py-plugins" },
    { name = "nbformat" },
    { name = "packaging" },
    { name = "pyyaml" },
]
sdist = { url = "https://files.pythonhosted.org/packages/a1/ba/81097573072b165772b71298c339d5da46dfeec53c1c354ce282109967ea/jupytext-1.16.4.tar.gz", hash = "sha256:28e33f46f2ce7a41fb9d677a4a2c95327285579b64ca104437c4b9eb1e4174e9", size = 3724368 }
wheels = [
    { url = "https://files.pythonhosted.org/packages/90/a3/285eb1e79dbbd8e9513a3bb1bb2bb3d4c7c22c8a92efb8449baface0b864/jupytext-1.16.4-py3-none-any.whl", hash = "sha256:76989d2690e65667ea6fb411d8056abe7cd0437c07bd774660b83d62acf9490a", size = 153540 },
]

[[package]]
name = "kiwisolver"
version = "1.4.5"
source = { registry = "https://pypi.org/simple" }
sdist = { url = "https://files.pythonhosted.org/packages/b9/2d/226779e405724344fc678fcc025b812587617ea1a48b9442628b688e85ea/kiwisolver-1.4.5.tar.gz", hash = "sha256:e57e563a57fb22a142da34f38acc2fc1a5c864bc29ca1517a88abc963e60d6ec", size = 97552 }
wheels = [
    { url = "https://files.pythonhosted.org/packages/2a/eb/9e099ad7c47c279995d2d20474e1821100a5f10f847739bd65b1c1f02442/kiwisolver-1.4.5-cp311-cp311-macosx_10_9_universal2.whl", hash = "sha256:11863aa14a51fd6ec28688d76f1735f8f69ab1fabf388851a595d0721af042f5", size = 127403 },
    { url = "https://files.pythonhosted.org/packages/a6/94/695922e71288855fc7cace3bdb52edda9d7e50edba77abb0c9d7abb51e96/kiwisolver-1.4.5-cp311-cp311-macosx_10_9_x86_64.whl", hash = "sha256:8ab3919a9997ab7ef2fbbed0cc99bb28d3c13e6d4b1ad36e97e482558a91be90", size = 68156 },
    { url = "https://files.pythonhosted.org/packages/4a/fe/23d7fa78f7c66086d196406beb1fb2eaf629dd7adc01c3453033303d17fa/kiwisolver-1.4.5-cp311-cp311-macosx_11_0_arm64.whl", hash = "sha256:fcc700eadbbccbf6bc1bcb9dbe0786b4b1cb91ca0dcda336eef5c2beed37b797", size = 66166 },
    { url = "https://files.pythonhosted.org/packages/f1/68/f472bf16c9141bb1bea5c0b8c66c68fc1ccb048efdbd8f0872b92125724e/kiwisolver-1.4.5-cp311-cp311-manylinux_2_12_i686.manylinux2010_i686.manylinux_2_17_i686.manylinux2014_i686.whl", hash = "sha256:dfdd7c0b105af050eb3d64997809dc21da247cf44e63dc73ff0fd20b96be55a9", size = 1334300 },
    { url = "https://files.pythonhosted.org/packages/8d/26/b4569d1f29751fca22ee915b4ebfef5974f4ef239b3335fc072882bd62d9/kiwisolver-1.4.5-cp311-cp311-manylinux_2_17_aarch64.manylinux2014_aarch64.whl", hash = "sha256:76c6a5964640638cdeaa0c359382e5703e9293030fe730018ca06bc2010c4437", size = 1426579 },
    { url = "https://files.pythonhosted.org/packages/f3/a3/804fc7c8bf233806ec0321c9da35971578620f2ab4fafe67d76100b3ce52/kiwisolver-1.4.5-cp311-cp311-manylinux_2_17_ppc64le.manylinux2014_ppc64le.whl", hash = "sha256:bbea0db94288e29afcc4c28afbf3a7ccaf2d7e027489c449cf7e8f83c6346eb9", size = 1541360 },
    { url = "https://files.pythonhosted.org/packages/07/ef/286e1d26524854f6fbd6540e8364d67a8857d61038ac743e11edc42fe217/kiwisolver-1.4.5-cp311-cp311-manylinux_2_17_s390x.manylinux2014_s390x.whl", hash = "sha256:ceec1a6bc6cab1d6ff5d06592a91a692f90ec7505d6463a88a52cc0eb58545da", size = 1470091 },
    { url = "https://files.pythonhosted.org/packages/17/ba/17a706b232308e65f57deeccae503c268292e6a091313f6ce833a23093ea/kiwisolver-1.4.5-cp311-cp311-manylinux_2_17_x86_64.manylinux2014_x86_64.whl", hash = "sha256:040c1aebeda72197ef477a906782b5ab0d387642e93bda547336b8957c61022e", size = 1426259 },
    { url = "https://files.pythonhosted.org/packages/d0/f3/a0925611c9d6c2f37c5935a39203cadec6883aa914e013b46c84c4c2e641/kiwisolver-1.4.5-cp311-cp311-musllinux_1_1_aarch64.whl", hash = "sha256:f91de7223d4c7b793867797bacd1ee53bfe7359bd70d27b7b58a04efbb9436c8", size = 1847516 },
    { url = "https://files.pythonhosted.org/packages/da/85/82d59bb8f7c4c9bb2785138b72462cb1b161668f8230c58bbb28c0403cd5/kiwisolver-1.4.5-cp311-cp311-musllinux_1_1_i686.whl", hash = "sha256:faae4860798c31530dd184046a900e652c95513796ef51a12bc086710c2eec4d", size = 1946228 },
    { url = "https://files.pythonhosted.org/packages/34/3c/6a37f444c0233993881e5db3a6a1775925d4d9d2f2609bb325bb1348ed94/kiwisolver-1.4.5-cp311-cp311-musllinux_1_1_ppc64le.whl", hash = "sha256:b0157420efcb803e71d1b28e2c287518b8808b7cf1ab8af36718fd0a2c453eb0", size = 1901716 },
    { url = "https://files.pythonhosted.org/packages/cd/7e/180425790efc00adfd47db14e1e341cb4826516982334129012b971121a6/kiwisolver-1.4.5-cp311-cp311-musllinux_1_1_s390x.whl", hash = "sha256:06f54715b7737c2fecdbf140d1afb11a33d59508a47bf11bb38ecf21dc9ab79f", size = 1852871 },
    { url = "https://files.pythonhosted.org/packages/1b/9a/13c68b2edb1fa74321e60893a9a5829788e135138e68060cf44e2d92d2c3/kiwisolver-1.4.5-cp311-cp311-musllinux_1_1_x86_64.whl", hash = "sha256:fdb7adb641a0d13bdcd4ef48e062363d8a9ad4a182ac7647ec88f695e719ae9f", size = 1870265 },
    { url = "https://files.pythonhosted.org/packages/9f/0a/fa56a0fdee5da2b4c79899c0f6bd1aefb29d9438c2d66430e78793571c6b/kiwisolver-1.4.5-cp311-cp311-win32.whl", hash = "sha256:bb86433b1cfe686da83ce32a9d3a8dd308e85c76b60896d58f082136f10bffac", size = 46649 },
    { url = "https://files.pythonhosted.org/packages/1e/37/d3c2d4ba2719059a0f12730947bbe1ad5ee8bff89e8c35319dcb2c9ddb4c/kiwisolver-1.4.5-cp311-cp311-win_amd64.whl", hash = "sha256:6c08e1312a9cf1074d17b17728d3dfce2a5125b2d791527f33ffbe805200a355", size = 56116 },
    { url = "https://files.pythonhosted.org/packages/f3/7a/debbce859be1a2711eb8437818107137192007b88d17b5cfdb556f457b42/kiwisolver-1.4.5-cp312-cp312-macosx_10_9_universal2.whl", hash = "sha256:32d5cf40c4f7c7b3ca500f8985eb3fb3a7dfc023215e876f207956b5ea26632a", size = 125484 },
    { url = "https://files.pythonhosted.org/packages/2d/e0/bf8df75ba93b9e035cc6757dd5dcaf63084fdc1c846ae134e818bd7e0f03/kiwisolver-1.4.5-cp312-cp312-macosx_10_9_x86_64.whl", hash = "sha256:f846c260f483d1fd217fe5ed7c173fb109efa6b1fc8381c8b7552c5781756192", size = 67332 },
    { url = "https://files.pythonhosted.org/packages/26/61/58bb691f6880588be3a4801d199bd776032ece07203faf3e4a8b377f7d9b/kiwisolver-1.4.5-cp312-cp312-macosx_11_0_arm64.whl", hash = "sha256:5ff5cf3571589b6d13bfbfd6bcd7a3f659e42f96b5fd1c4830c4cf21d4f5ef45", size = 64987 },
    { url = "https://files.pythonhosted.org/packages/8e/a3/96ac5413068b237c006f54dd8d70114e8756d70e3da7613c5aef20627e22/kiwisolver-1.4.5-cp312-cp312-manylinux_2_12_i686.manylinux2010_i686.manylinux_2_17_i686.manylinux2014_i686.whl", hash = "sha256:7269d9e5f1084a653d575c7ec012ff57f0c042258bf5db0954bf551c158466e7", size = 1370613 },
    { url = "https://files.pythonhosted.org/packages/4d/12/f48539e6e17068b59c7f12f4d6214b973431b8e3ac83af525cafd27cebec/kiwisolver-1.4.5-cp312-cp312-manylinux_2_17_aarch64.manylinux2014_aarch64.whl", hash = "sha256:da802a19d6e15dffe4b0c24b38b3af68e6c1a68e6e1d8f30148c83864f3881db", size = 1463183 },
    { url = "https://files.pythonhosted.org/packages/f3/70/26c99be8eb034cc8e3f62e0760af1fbdc97a842a7cbc252f7978507d41c2/kiwisolver-1.4.5-cp312-cp312-manylinux_2_17_ppc64le.manylinux2014_ppc64le.whl", hash = "sha256:3aba7311af82e335dd1e36ffff68aaca609ca6290c2cb6d821a39aa075d8e3ff", size = 1581248 },
    { url = "https://files.pythonhosted.org/packages/17/f6/f75f20e543639b09b2de7fc864274a5a9b96cda167a6210a1d9d19306b9d/kiwisolver-1.4.5-cp312-cp312-manylinux_2_17_s390x.manylinux2014_s390x.whl", hash = "sha256:763773d53f07244148ccac5b084da5adb90bfaee39c197554f01b286cf869228", size = 1508815 },
    { url = "https://files.pythonhosted.org/packages/e3/d5/bc0f22ac108743062ab703f8d6d71c9c7b077b8839fa358700bfb81770b8/kiwisolver-1.4.5-cp312-cp312-manylinux_2_17_x86_64.manylinux2014_x86_64.whl", hash = "sha256:2270953c0d8cdab5d422bee7d2007f043473f9d2999631c86a223c9db56cbd16", size = 1466042 },
    { url = "https://files.pythonhosted.org/packages/75/18/98142500f21d6838bcab49ec919414a1f0c6d049d21ddadf139124db6a70/kiwisolver-1.4.5-cp312-cp312-musllinux_1_1_aarch64.whl", hash = "sha256:d099e745a512f7e3bbe7249ca835f4d357c586d78d79ae8f1dcd4d8adeb9bda9", size = 1885159 },
    { url = "https://files.pythonhosted.org/packages/21/49/a241eff9e0ee013368c1d17957f9d345b0957493c3a43d82ebb558c90b0a/kiwisolver-1.4.5-cp312-cp312-musllinux_1_1_i686.whl", hash = "sha256:74db36e14a7d1ce0986fa104f7d5637aea5c82ca6326ed0ec5694280942d1162", size = 1981694 },
    { url = "https://files.pythonhosted.org/packages/90/90/9490c3de4788123041b1d600d64434f1eed809a2ce9f688075a22166b289/kiwisolver-1.4.5-cp312-cp312-musllinux_1_1_ppc64le.whl", hash = "sha256:7e5bab140c309cb3a6ce373a9e71eb7e4873c70c2dda01df6820474f9889d6d4", size = 1941579 },
    { url = "https://files.pythonhosted.org/packages/b7/bb/a0cc488ef2aa92d7d304318c8549d3ec8dfe6dd3c2c67a44e3922b77bc4f/kiwisolver-1.4.5-cp312-cp312-musllinux_1_1_s390x.whl", hash = "sha256:0f114aa76dc1b8f636d077979c0ac22e7cd8f3493abbab152f20eb8d3cda71f3", size = 1888168 },
    { url = "https://files.pythonhosted.org/packages/4f/e9/9c0de8e45fef3d63f85eed3b1757f9aa511065942866331ef8b99421f433/kiwisolver-1.4.5-cp312-cp312-musllinux_1_1_x86_64.whl", hash = "sha256:88a2df29d4724b9237fc0c6eaf2a1adae0cdc0b3e9f4d8e7dc54b16812d2d81a", size = 1908464 },
    { url = "https://files.pythonhosted.org/packages/a3/60/4f0fd50b08f5be536ea0cef518ac7255d9dab43ca40f3b93b60e3ddf80dd/kiwisolver-1.4.5-cp312-cp312-win32.whl", hash = "sha256:72d40b33e834371fd330fb1472ca19d9b8327acb79a5821d4008391db8e29f20", size = 46473 },
    { url = "https://files.pythonhosted.org/packages/63/50/2746566bdf4a6a842d117367d05c90cfb87ac04e9e2845aa1fa21f071362/kiwisolver-1.4.5-cp312-cp312-win_amd64.whl", hash = "sha256:2c5674c4e74d939b9d91dda0fae10597ac7521768fec9e399c70a1f27e2ea2d9", size = 56004 },
]

[[package]]
name = "loguru"
version = "0.7.2"
source = { registry = "https://pypi.org/simple" }
dependencies = [
    { name = "colorama", marker = "sys_platform == 'win32'" },
    { name = "win32-setctime", marker = "sys_platform == 'win32'" },
]
sdist = { url = "https://files.pythonhosted.org/packages/9e/30/d87a423766b24db416a46e9335b9602b054a72b96a88a241f2b09b560fa8/loguru-0.7.2.tar.gz", hash = "sha256:e671a53522515f34fd406340ee968cb9ecafbc4b36c679da03c18fd8d0bd51ac", size = 145103 }
wheels = [
    { url = "https://files.pythonhosted.org/packages/03/0a/4f6fed21aa246c6b49b561ca55facacc2a44b87d65b8b92362a8e99ba202/loguru-0.7.2-py3-none-any.whl", hash = "sha256:003d71e3d3ed35f0f8984898359d65b79e5b21943f78af86aa5491210429b8eb", size = 62549 },
]

[[package]]
name = "markdown"
version = "3.6"
source = { registry = "https://pypi.org/simple" }
sdist = { url = "https://files.pythonhosted.org/packages/22/02/4785861427848cc11e452cc62bb541006a1087cf04a1de83aedd5530b948/Markdown-3.6.tar.gz", hash = "sha256:ed4f41f6daecbeeb96e576ce414c41d2d876daa9a16cb35fa8ed8c2ddfad0224", size = 354715 }
wheels = [
    { url = "https://files.pythonhosted.org/packages/fc/b3/0c0c994fe49cd661084f8d5dc06562af53818cc0abefaca35bdc894577c3/Markdown-3.6-py3-none-any.whl", hash = "sha256:48f276f4d8cfb8ce6527c8f79e2ee29708508bf4d40aa410fbc3b4ee832c850f", size = 105381 },
]

[[package]]
name = "markdown-it-py"
version = "3.0.0"
source = { registry = "https://pypi.org/simple" }
dependencies = [
    { name = "mdurl" },
]
sdist = { url = "https://files.pythonhosted.org/packages/38/71/3b932df36c1a044d397a1f92d1cf91ee0a503d91e470cbd670aa66b07ed0/markdown-it-py-3.0.0.tar.gz", hash = "sha256:e3f60a94fa066dc52ec76661e37c851cb232d92f9886b15cb560aaada2df8feb", size = 74596 }
wheels = [
    { url = "https://files.pythonhosted.org/packages/42/d7/1ec15b46af6af88f19b8e5ffea08fa375d433c998b8a7639e76935c14f1f/markdown_it_py-3.0.0-py3-none-any.whl", hash = "sha256:355216845c60bd96232cd8d8c40e8f9765cc86f46880e43a8fd22dc1a1a8cab1", size = 87528 },
]

[[package]]
name = "markupsafe"
version = "2.1.5"
source = { registry = "https://pypi.org/simple" }
sdist = { url = "https://files.pythonhosted.org/packages/87/5b/aae44c6655f3801e81aa3eef09dbbf012431987ba564d7231722f68df02d/MarkupSafe-2.1.5.tar.gz", hash = "sha256:d283d37a890ba4c1ae73ffadf8046435c76e7bc2247bbb63c00bd1a709c6544b", size = 19384 }
wheels = [
    { url = "https://files.pythonhosted.org/packages/11/e7/291e55127bb2ae67c64d66cef01432b5933859dfb7d6949daa721b89d0b3/MarkupSafe-2.1.5-cp311-cp311-macosx_10_9_universal2.whl", hash = "sha256:629ddd2ca402ae6dbedfceeba9c46d5f7b2a61d9749597d4307f943ef198fc1f", size = 18219 },
    { url = "https://files.pythonhosted.org/packages/6b/cb/aed7a284c00dfa7c0682d14df85ad4955a350a21d2e3b06d8240497359bf/MarkupSafe-2.1.5-cp311-cp311-macosx_10_9_x86_64.whl", hash = "sha256:5b7b716f97b52c5a14bffdf688f971b2d5ef4029127f1ad7a513973cfd818df2", size = 14098 },
    { url = "https://files.pythonhosted.org/packages/1c/cf/35fe557e53709e93feb65575c93927942087e9b97213eabc3fe9d5b25a55/MarkupSafe-2.1.5-cp311-cp311-manylinux_2_17_aarch64.manylinux2014_aarch64.whl", hash = "sha256:6ec585f69cec0aa07d945b20805be741395e28ac1627333b1c5b0105962ffced", size = 29014 },
    { url = "https://files.pythonhosted.org/packages/97/18/c30da5e7a0e7f4603abfc6780574131221d9148f323752c2755d48abad30/MarkupSafe-2.1.5-cp311-cp311-manylinux_2_17_x86_64.manylinux2014_x86_64.whl", hash = "sha256:b91c037585eba9095565a3556f611e3cbfaa42ca1e865f7b8015fe5c7336d5a5", size = 28220 },
    { url = "https://files.pythonhosted.org/packages/0c/40/2e73e7d532d030b1e41180807a80d564eda53babaf04d65e15c1cf897e40/MarkupSafe-2.1.5-cp311-cp311-manylinux_2_5_i686.manylinux1_i686.manylinux_2_17_i686.manylinux2014_i686.whl", hash = "sha256:7502934a33b54030eaf1194c21c692a534196063db72176b0c4028e140f8f32c", size = 27756 },
    { url = "https://files.pythonhosted.org/packages/18/46/5dca760547e8c59c5311b332f70605d24c99d1303dd9a6e1fc3ed0d73561/MarkupSafe-2.1.5-cp311-cp311-musllinux_1_1_aarch64.whl", hash = "sha256:0e397ac966fdf721b2c528cf028494e86172b4feba51d65f81ffd65c63798f3f", size = 33988 },
    { url = "https://files.pythonhosted.org/packages/6d/c5/27febe918ac36397919cd4a67d5579cbbfa8da027fa1238af6285bb368ea/MarkupSafe-2.1.5-cp311-cp311-musllinux_1_1_i686.whl", hash = "sha256:c061bb86a71b42465156a3ee7bd58c8c2ceacdbeb95d05a99893e08b8467359a", size = 32718 },
    { url = "https://files.pythonhosted.org/packages/f8/81/56e567126a2c2bc2684d6391332e357589a96a76cb9f8e5052d85cb0ead8/MarkupSafe-2.1.5-cp311-cp311-musllinux_1_1_x86_64.whl", hash = "sha256:3a57fdd7ce31c7ff06cdfbf31dafa96cc533c21e443d57f5b1ecc6cdc668ec7f", size = 33317 },
    { url = "https://files.pythonhosted.org/packages/00/0b/23f4b2470accb53285c613a3ab9ec19dc944eaf53592cb6d9e2af8aa24cc/MarkupSafe-2.1.5-cp311-cp311-win32.whl", hash = "sha256:397081c1a0bfb5124355710fe79478cdbeb39626492b15d399526ae53422b906", size = 16670 },
    { url = "https://files.pythonhosted.org/packages/b7/a2/c78a06a9ec6d04b3445a949615c4c7ed86a0b2eb68e44e7541b9d57067cc/MarkupSafe-2.1.5-cp311-cp311-win_amd64.whl", hash = "sha256:2b7c57a4dfc4f16f7142221afe5ba4e093e09e728ca65c51f5620c9aaeb9a617", size = 17224 },
    { url = "https://files.pythonhosted.org/packages/53/bd/583bf3e4c8d6a321938c13f49d44024dbe5ed63e0a7ba127e454a66da974/MarkupSafe-2.1.5-cp312-cp312-macosx_10_9_universal2.whl", hash = "sha256:8dec4936e9c3100156f8a2dc89c4b88d5c435175ff03413b443469c7c8c5f4d1", size = 18215 },
    { url = "https://files.pythonhosted.org/packages/48/d6/e7cd795fc710292c3af3a06d80868ce4b02bfbbf370b7cee11d282815a2a/MarkupSafe-2.1.5-cp312-cp312-macosx_10_9_x86_64.whl", hash = "sha256:3c6b973f22eb18a789b1460b4b91bf04ae3f0c4234a0a6aa6b0a92f6f7b951d4", size = 14069 },
    { url = "https://files.pythonhosted.org/packages/51/b5/5d8ec796e2a08fc814a2c7d2584b55f889a55cf17dd1a90f2beb70744e5c/MarkupSafe-2.1.5-cp312-cp312-manylinux_2_17_aarch64.manylinux2014_aarch64.whl", hash = "sha256:ac07bad82163452a6884fe8fa0963fb98c2346ba78d779ec06bd7a6262132aee", size = 29452 },
    { url = "https://files.pythonhosted.org/packages/0a/0d/2454f072fae3b5a137c119abf15465d1771319dfe9e4acbb31722a0fff91/MarkupSafe-2.1.5-cp312-cp312-manylinux_2_17_x86_64.manylinux2014_x86_64.whl", hash = "sha256:f5dfb42c4604dddc8e4305050aa6deb084540643ed5804d7455b5df8fe16f5e5", size = 28462 },
    { url = "https://files.pythonhosted.org/packages/2d/75/fd6cb2e68780f72d47e6671840ca517bda5ef663d30ada7616b0462ad1e3/MarkupSafe-2.1.5-cp312-cp312-manylinux_2_5_i686.manylinux1_i686.manylinux_2_17_i686.manylinux2014_i686.whl", hash = "sha256:ea3d8a3d18833cf4304cd2fc9cbb1efe188ca9b5efef2bdac7adc20594a0e46b", size = 27869 },
    { url = "https://files.pythonhosted.org/packages/b0/81/147c477391c2750e8fc7705829f7351cf1cd3be64406edcf900dc633feb2/MarkupSafe-2.1.5-cp312-cp312-musllinux_1_1_aarch64.whl", hash = "sha256:d050b3361367a06d752db6ead6e7edeb0009be66bc3bae0ee9d97fb326badc2a", size = 33906 },
    { url = "https://files.pythonhosted.org/packages/8b/ff/9a52b71839d7a256b563e85d11050e307121000dcebc97df120176b3ad93/MarkupSafe-2.1.5-cp312-cp312-musllinux_1_1_i686.whl", hash = "sha256:bec0a414d016ac1a18862a519e54b2fd0fc8bbfd6890376898a6c0891dd82e9f", size = 32296 },
    { url = "https://files.pythonhosted.org/packages/88/07/2dc76aa51b481eb96a4c3198894f38b480490e834479611a4053fbf08623/MarkupSafe-2.1.5-cp312-cp312-musllinux_1_1_x86_64.whl", hash = "sha256:58c98fee265677f63a4385256a6d7683ab1832f3ddd1e66fe948d5880c21a169", size = 33038 },
    { url = "https://files.pythonhosted.org/packages/96/0c/620c1fb3661858c0e37eb3cbffd8c6f732a67cd97296f725789679801b31/MarkupSafe-2.1.5-cp312-cp312-win32.whl", hash = "sha256:8590b4ae07a35970728874632fed7bd57b26b0102df2d2b233b6d9d82f6c62ad", size = 16572 },
    { url = "https://files.pythonhosted.org/packages/3f/14/c3554d512d5f9100a95e737502f4a2323a1959f6d0d01e0d0997b35f7b10/MarkupSafe-2.1.5-cp312-cp312-win_amd64.whl", hash = "sha256:823b65d8706e32ad2df51ed89496147a42a2a6e01c13cfb6ffb8b1e92bc910bb", size = 17127 },
]

[[package]]
name = "matplotlib"
version = "3.9.1.post1"
source = { registry = "https://pypi.org/simple" }
dependencies = [
    { name = "contourpy" },
    { name = "cycler" },
    { name = "fonttools" },
    { name = "kiwisolver" },
    { name = "numpy" },
    { name = "packaging" },
    { name = "pillow" },
    { name = "pyparsing" },
    { name = "python-dateutil" },
]
sdist = { url = "https://files.pythonhosted.org/packages/27/c3/b4dbf9ed2a024a5514fa8a2606867a3716c9adfd457d138865145a940a65/matplotlib-3.9.1.post1.tar.gz", hash = "sha256:c91e585c65092c975a44dc9d4239ba8c594ba3c193d7c478b6d178c4ef61f406", size = 36086838 }
wheels = [
    { url = "https://files.pythonhosted.org/packages/41/dc/1f51d34daebbfe172b78fa5b5be467554b973ef30b80ed2f6200b34d3223/matplotlib-3.9.1.post1-cp311-cp311-macosx_10_12_x86_64.whl", hash = "sha256:b08b46058fe2a31ecb81ef6aa3611f41d871f6a8280e9057cb4016cb3d8e894a", size = 7902785 },
    { url = "https://files.pythonhosted.org/packages/43/ef/3fadf6545a0c609c7720477b2bfa2e578f99c106e3bd1aaf591e006c3434/matplotlib-3.9.1.post1-cp311-cp311-macosx_11_0_arm64.whl", hash = "sha256:22b344e84fcc574f561b5731f89a7625db8ef80cdbb0026a8ea855a33e3429d1", size = 7773056 },
    { url = "https://files.pythonhosted.org/packages/c3/2b/1c9e695967edb54f0cfb1ea5d41f5482344cf245489f8a47aa427825f264/matplotlib-3.9.1.post1-cp311-cp311-manylinux_2_17_aarch64.manylinux2014_aarch64.whl", hash = "sha256:4b49fee26d64aefa9f061b575f0f7b5fc4663e51f87375c7239efa3d30d908fa", size = 8202179 },
    { url = "https://files.pythonhosted.org/packages/a5/8b/90fae9c1b34ef3252003c26b15e8cb26b83701e34e5acf6430919c2c5c89/matplotlib-3.9.1.post1-cp311-cp311-manylinux_2_17_x86_64.manylinux2014_x86_64.whl", hash = "sha256:89eb7e89e2b57856533c5c98f018aa3254fa3789fcd86d5f80077b9034a54c9a", size = 8314155 },
    { url = "https://files.pythonhosted.org/packages/76/05/c1b75af3cee0c1f2a0badc8680c5f70fc2d2c1015c64253f073075acded9/matplotlib-3.9.1.post1-cp311-cp311-musllinux_1_2_x86_64.whl", hash = "sha256:c06e742bade41fda6176d4c9c78c9ea016e176cd338e62a1686384cb1eb8de41", size = 9091226 },
    { url = "https://files.pythonhosted.org/packages/0a/d4/c0812c410de88e8646727a7c000741331875ae556018725ae169d206f0a2/matplotlib-3.9.1.post1-cp311-cp311-win_amd64.whl", hash = "sha256:c44edab5b849e0fc1f1c9d6e13eaa35ef65925f7be45be891d9784709ad95561", size = 7968523 },
    { url = "https://files.pythonhosted.org/packages/f1/59/657e1e363c87c217bb4b3fb2e4bf53bf461bf27ee757cc2db2d5b79ba976/matplotlib-3.9.1.post1-cp312-cp312-macosx_10_12_x86_64.whl", hash = "sha256:bf28b09986aee06393e808e661c3466be9c21eff443c9bc881bce04bfbb0c500", size = 7892389 },
    { url = "https://files.pythonhosted.org/packages/38/01/6c0ef66d64cf45fdb5a06096b8c7a33fb47b1293a8dbf1577edafb5fd76b/matplotlib-3.9.1.post1-cp312-cp312-macosx_11_0_arm64.whl", hash = "sha256:92aeb8c439d4831510d8b9d5e39f31c16c7f37873879767c26b147cef61e54cd", size = 7769231 },
    { url = "https://files.pythonhosted.org/packages/68/be/d7178c01418f081a335e48e40a58ab597cde867fde08b294310da0537452/matplotlib-3.9.1.post1-cp312-cp312-manylinux_2_17_aarch64.manylinux2014_aarch64.whl", hash = "sha256:f15798b0691b45c80d3320358a88ce5a9d6f518b28575b3ea3ed31b4bd95d009", size = 8193062 },
    { url = "https://files.pythonhosted.org/packages/9e/42/70cb7ac228beb35b009fe32f4ef62cc33a68041230cee39e439b4980cf98/matplotlib-3.9.1.post1-cp312-cp312-manylinux_2_17_x86_64.manylinux2014_x86_64.whl", hash = "sha256:d59fc6096da7b9c1df275f9afc3fef5cbf634c21df9e5f844cba3dd8deb1847d", size = 8306107 },
    { url = "https://files.pythonhosted.org/packages/cf/e1/4ca974dde5356a5b9958b0089343a72a845f7a82780b6f4dfa99848eafbb/matplotlib-3.9.1.post1-cp312-cp312-musllinux_1_2_x86_64.whl", hash = "sha256:ab986817a32a70ce22302438691e7df4c6ee4a844d47289db9d583d873491e0b", size = 9086519 },
    { url = "https://files.pythonhosted.org/packages/cf/9d/2f0fcb11b4abc090aed00a986ed3943ad00dbe5a58414801bc39f869e844/matplotlib-3.9.1.post1-cp312-cp312-win_amd64.whl", hash = "sha256:0d78e7d2d86c4472da105d39aba9b754ed3dfeaeaa4ac7206b82706e0a5362fa", size = 7972412 },
]

[[package]]
name = "matplotlib-inline"
version = "0.1.7"
source = { registry = "https://pypi.org/simple" }
dependencies = [
    { name = "traitlets" },
]
sdist = { url = "https://files.pythonhosted.org/packages/99/5b/a36a337438a14116b16480db471ad061c36c3694df7c2084a0da7ba538b7/matplotlib_inline-0.1.7.tar.gz", hash = "sha256:8423b23ec666be3d16e16b60bdd8ac4e86e840ebd1dd11a30b9f117f2fa0ab90", size = 8159 }
wheels = [
    { url = "https://files.pythonhosted.org/packages/8f/8e/9ad090d3553c280a8060fbf6e24dc1c0c29704ee7d1c372f0c174aa59285/matplotlib_inline-0.1.7-py3-none-any.whl", hash = "sha256:df192d39a4ff8f21b1895d72e6a13f5fcc5099f00fa84384e0ea28c2cc0653ca", size = 9899 },
]

[[package]]
name = "matplotlib-set-diagrams"
version = "0.0.2"
source = { registry = "https://pypi.org/simple" }
dependencies = [
    { name = "matplotlib" },
    { name = "numpy" },
    { name = "scipy" },
    { name = "shapely" },
    { name = "wordcloud" },
]
sdist = { url = "https://files.pythonhosted.org/packages/4b/af/128507a975f41b7a38245c51d618bf0c3d49fdfca3957db08ac6f3596d61/matplotlib_set_diagrams-0.0.2.tar.gz", hash = "sha256:09d9054a85538423b593b6698c0568063c696d6bef4f77ad01a8c2e0e1a3540d", size = 30086 }
wheels = [
    { url = "https://files.pythonhosted.org/packages/c4/04/9635fa5c9de55e8ddda3f5f256dfb7de86941a658bfb11a5e450e6ef73c3/matplotlib_set_diagrams-0.0.2-py3-none-any.whl", hash = "sha256:5cb9a4979f730318b01043b39f8562e93257f18ca12db8bf35b35305aaa3a5c8", size = 26834 },
]

[[package]]
name = "mdit-py-plugins"
version = "0.4.1"
source = { registry = "https://pypi.org/simple" }
dependencies = [
    { name = "markdown-it-py" },
]
sdist = { url = "https://files.pythonhosted.org/packages/00/6c/79c52651b22b64dba5c7bbabd7a294cc410bfb2353250dc8ade44d7d8ad8/mdit_py_plugins-0.4.1.tar.gz", hash = "sha256:834b8ac23d1cd60cec703646ffd22ae97b7955a6d596eb1d304be1e251ae499c", size = 42713 }
wheels = [
    { url = "https://files.pythonhosted.org/packages/ef/f7/8a4dcea720a581e69ac8c5a38524baf0e3e2bb5f3819a9ff661464fe7d10/mdit_py_plugins-0.4.1-py3-none-any.whl", hash = "sha256:1020dfe4e6bfc2c79fb49ae4e3f5b297f5ccd20f010187acc52af2921e27dc6a", size = 54794 },
]

[[package]]
name = "mdurl"
version = "0.1.2"
source = { registry = "https://pypi.org/simple" }
sdist = { url = "https://files.pythonhosted.org/packages/d6/54/cfe61301667036ec958cb99bd3efefba235e65cdeb9c84d24a8293ba1d90/mdurl-0.1.2.tar.gz", hash = "sha256:bb413d29f5eea38f31dd4754dd7377d4465116fb207585f97bf925588687c1ba", size = 8729 }
wheels = [
    { url = "https://files.pythonhosted.org/packages/b3/38/89ba8ad64ae25be8de66a6d463314cf1eb366222074cfda9ee839c56a4b4/mdurl-0.1.2-py3-none-any.whl", hash = "sha256:84008a41e51615a49fc9966191ff91509e3c40b939176e643fd50a5c2196b8f8", size = 9979 },
]

[[package]]
name = "mergedeep"
version = "1.3.4"
source = { registry = "https://pypi.org/simple" }
sdist = { url = "https://files.pythonhosted.org/packages/3a/41/580bb4006e3ed0361b8151a01d324fb03f420815446c7def45d02f74c270/mergedeep-1.3.4.tar.gz", hash = "sha256:0096d52e9dad9939c3d975a774666af186eda617e6ca84df4c94dec30004f2a8", size = 4661 }
wheels = [
    { url = "https://files.pythonhosted.org/packages/2c/19/04f9b178c2d8a15b076c8b5140708fa6ffc5601fb6f1e975537072df5b2a/mergedeep-1.3.4-py3-none-any.whl", hash = "sha256:70775750742b25c0d8f36c55aed03d24c3384d17c951b3175d898bd778ef0307", size = 6354 },
]

[[package]]
name = "mike"
version = "1.1.2"
source = { registry = "https://pypi.org/simple" }
dependencies = [
    { name = "jinja2" },
    { name = "mkdocs" },
    { name = "pyyaml" },
    { name = "verspec" },
]
sdist = { url = "https://files.pythonhosted.org/packages/2d/76/2d89ba71dcf8e7a74b5e152fc8e86fe7c1f37bd86563fa8dea927f521425/mike-1.1.2.tar.gz", hash = "sha256:56c3f1794c2d0b5fdccfa9b9487beb013ca813de2e3ad0744724e9d34d40b77b", size = 28626 }
wheels = [
    { url = "https://files.pythonhosted.org/packages/66/8a/f226f8c512a4e3ee36438613fde32d371262e985643d308850cf4bdaed15/mike-1.1.2-py3-none-any.whl", hash = "sha256:4c307c28769834d78df10f834f57f810f04ca27d248f80a75f49c6fa2d1527ca", size = 26933 },
]

[[package]]
name = "mistune"
version = "3.0.2"
source = { registry = "https://pypi.org/simple" }
sdist = { url = "https://files.pythonhosted.org/packages/ef/c8/f0173fe3bf85fd891aee2e7bcd8207dfe26c2c683d727c5a6cc3aec7b628/mistune-3.0.2.tar.gz", hash = "sha256:fc7f93ded930c92394ef2cb6f04a8aabab4117a91449e72dcc8dfa646a508be8", size = 90840 }
wheels = [
    { url = "https://files.pythonhosted.org/packages/f0/74/c95adcdf032956d9ef6c89a9b8a5152bf73915f8c633f3e3d88d06bd699c/mistune-3.0.2-py3-none-any.whl", hash = "sha256:71481854c30fdbc938963d3605b72501f5c10a9320ecd412c121c163a1c7d205", size = 47958 },
]

[[package]]
name = "mkdocs"
version = "1.6.0"
source = { registry = "https://pypi.org/simple" }
dependencies = [
    { name = "click" },
    { name = "colorama", marker = "sys_platform == 'win32'" },
    { name = "ghp-import" },
    { name = "jinja2" },
    { name = "markdown" },
    { name = "markupsafe" },
    { name = "mergedeep" },
    { name = "mkdocs-get-deps" },
    { name = "packaging" },
    { name = "pathspec" },
    { name = "pyyaml" },
    { name = "pyyaml-env-tag" },
    { name = "watchdog" },
]
sdist = { url = "https://files.pythonhosted.org/packages/cc/6b/26b33cc8ad54e8bc0345cddc061c2c5c23e364de0ecd97969df23f95a673/mkdocs-1.6.0.tar.gz", hash = "sha256:a73f735824ef83a4f3bcb7a231dcab23f5a838f88b7efc54a0eef5fbdbc3c512", size = 3888392 }
wheels = [
    { url = "https://files.pythonhosted.org/packages/b8/c0/930dcf5a3e96b9c8e7ad15502603fc61d495479699e2d2c381e3d37294d1/mkdocs-1.6.0-py3-none-any.whl", hash = "sha256:1eb5cb7676b7d89323e62b56235010216319217d4af5ddc543a91beb8d125ea7", size = 3862264 },
]

[[package]]
name = "mkdocs-autorefs"
version = "1.0.1"
source = { registry = "https://pypi.org/simple" }
dependencies = [
    { name = "markdown" },
    { name = "markupsafe" },
    { name = "mkdocs" },
]
sdist = { url = "https://files.pythonhosted.org/packages/ce/75/0ced93354fd9df40531c548f07d6462912eea9519e8cd78a8e6b42d73c4a/mkdocs_autorefs-1.0.1.tar.gz", hash = "sha256:f684edf847eced40b570b57846b15f0bf57fb93ac2c510450775dcf16accb971", size = 17743 }
wheels = [
    { url = "https://files.pythonhosted.org/packages/f6/01/d413c98335ed75d8c211afb91320811366d55fb0ef7f4b01b9ab19630eac/mkdocs_autorefs-1.0.1-py3-none-any.whl", hash = "sha256:aacdfae1ab197780fb7a2dac92ad8a3d8f7ca8049a9cbe56a4218cd52e8da570", size = 13444 },
]

[[package]]
name = "mkdocs-get-deps"
version = "0.2.0"
source = { registry = "https://pypi.org/simple" }
dependencies = [
    { name = "mergedeep" },
    { name = "platformdirs" },
    { name = "pyyaml" },
]
sdist = { url = "https://files.pythonhosted.org/packages/98/f5/ed29cd50067784976f25ed0ed6fcd3c2ce9eb90650aa3b2796ddf7b6870b/mkdocs_get_deps-0.2.0.tar.gz", hash = "sha256:162b3d129c7fad9b19abfdcb9c1458a651628e4b1dea628ac68790fb3061c60c", size = 10239 }
wheels = [
    { url = "https://files.pythonhosted.org/packages/9f/d4/029f984e8d3f3b6b726bd33cafc473b75e9e44c0f7e80a5b29abc466bdea/mkdocs_get_deps-0.2.0-py3-none-any.whl", hash = "sha256:2bf11d0b133e77a0dd036abeeb06dec8775e46efa526dc70667d8863eefc6134", size = 9521 },
]

[[package]]
name = "mkdocs-jupyter"
version = "0.24.8"
source = { registry = "https://pypi.org/simple" }
dependencies = [
    { name = "ipykernel" },
    { name = "jupytext" },
    { name = "mkdocs" },
    { name = "mkdocs-material" },
    { name = "nbconvert" },
    { name = "pygments" },
]
sdist = { url = "https://files.pythonhosted.org/packages/43/91/817bf07f4b1ce9b50d7d33e059e6cd5792951971a530b64665dd6cbf1324/mkdocs_jupyter-0.24.8.tar.gz", hash = "sha256:09a762f484d540d9c0e944d34b28cb536a32869e224b460e2fc791b143f76940", size = 1531510 }
wheels = [
    { url = "https://files.pythonhosted.org/packages/e1/48/1e320da0e16e926ba4a9a8800df48963fce27b1287c8d1859041a2f85e26/mkdocs_jupyter-0.24.8-py3-none-any.whl", hash = "sha256:36438a0a653eee2c27c6a8f7006e645f18693699c9b8ac44ffde830ddb08fa16", size = 1444481 },
]

[[package]]
name = "mkdocs-material"
version = "9.5.31"
source = { registry = "https://pypi.org/simple" }
dependencies = [
    { name = "babel" },
    { name = "colorama" },
    { name = "jinja2" },
    { name = "markdown" },
    { name = "mkdocs" },
    { name = "mkdocs-material-extensions" },
    { name = "paginate" },
    { name = "pygments" },
    { name = "pymdown-extensions" },
    { name = "regex" },
    { name = "requests" },
]
sdist = { url = "https://files.pythonhosted.org/packages/98/6b/ebc5dfe25614aabd3cfbd7bd18c4224194dfce0eb01d221fb3bf8988b380/mkdocs_material-9.5.31.tar.gz", hash = "sha256:31833ec664772669f5856f4f276bf3fdf0e642a445e64491eda459249c3a1ca8", size = 4103722 }
wheels = [
    { url = "https://files.pythonhosted.org/packages/6a/ae/2f3aaab2abfe76e5e3073cf9429895449c30168d04421cf73cbe48b4e11b/mkdocs_material-9.5.31-py3-none-any.whl", hash = "sha256:1b1f49066fdb3824c1e96d6bacd2d4375de4ac74580b47e79ff44c4d835c5fcb", size = 8818355 },
]

[[package]]
name = "mkdocs-material-extensions"
version = "1.3.1"
source = { registry = "https://pypi.org/simple" }
sdist = { url = "https://files.pythonhosted.org/packages/79/9b/9b4c96d6593b2a541e1cb8b34899a6d021d208bb357042823d4d2cabdbe7/mkdocs_material_extensions-1.3.1.tar.gz", hash = "sha256:10c9511cea88f568257f960358a467d12b970e1f7b2c0e5fb2bb48cab1928443", size = 11847 }
wheels = [
    { url = "https://files.pythonhosted.org/packages/5b/54/662a4743aa81d9582ee9339d4ffa3c8fd40a4965e033d77b9da9774d3960/mkdocs_material_extensions-1.3.1-py3-none-any.whl", hash = "sha256:adff8b62700b25cb77b53358dad940f3ef973dd6db797907c49e3c2ef3ab4e31", size = 8728 },
]

[[package]]
name = "mkdocstrings"
version = "0.24.3"
source = { registry = "https://pypi.org/simple" }
dependencies = [
    { name = "click" },
    { name = "jinja2" },
    { name = "markdown" },
    { name = "markupsafe" },
    { name = "mkdocs" },
    { name = "mkdocs-autorefs" },
    { name = "platformdirs" },
    { name = "pymdown-extensions" },
]
sdist = { url = "https://files.pythonhosted.org/packages/6d/0b/424efa5498ede474a8104f57dc35666b7e2f0025c370e469b9ea00ab23d9/mkdocstrings-0.24.3.tar.gz", hash = "sha256:f327b234eb8d2551a306735436e157d0a22d45f79963c60a8b585d5f7a94c1d2", size = 31936 }
wheels = [
    { url = "https://files.pythonhosted.org/packages/a8/c2/5d2fa50f67b270d67f867fe2c8814ffa910c2d49fda1910428a55cb6df54/mkdocstrings-0.24.3-py3-none-any.whl", hash = "sha256:5c9cf2a32958cd161d5428699b79c8b0988856b0d4a8c5baf8395fc1bf4087c3", size = 28478 },
]

[package.optional-dependencies]
python = [
    { name = "mkdocstrings-python" },
]

[[package]]
name = "mkdocstrings-python"
version = "1.10.0"
source = { registry = "https://pypi.org/simple" }
dependencies = [
    { name = "griffe" },
    { name = "mkdocstrings" },
]
sdist = { url = "https://files.pythonhosted.org/packages/5f/83/73fc9137c599754616e018997706f8403bb4c0b122ac96f3b76a813c0cab/mkdocstrings_python-1.10.0.tar.gz", hash = "sha256:71678fac657d4d2bb301eed4e4d2d91499c095fd1f8a90fa76422a87a5693828", size = 34135 }
wheels = [
    { url = "https://files.pythonhosted.org/packages/a3/19/8a83ce7eb29ca23d65726e99c83f6d4f80c9759dbae83c1cf4c6bee2a5dc/mkdocstrings_python-1.10.0-py3-none-any.whl", hash = "sha256:ba833fbd9d178a4b9d5cb2553a4df06e51dc1f51e41559a4d2398c16a6f69ecc", size = 58697 },
]

[[package]]
name = "nbclient"
version = "0.10.0"
source = { registry = "https://pypi.org/simple" }
dependencies = [
    { name = "jupyter-client" },
    { name = "jupyter-core" },
    { name = "nbformat" },
    { name = "traitlets" },
]
sdist = { url = "https://files.pythonhosted.org/packages/e2/d2/39bc36604f24bccd44d374ac34769bc58c53a1da5acd1e83f0165aa4940e/nbclient-0.10.0.tar.gz", hash = "sha256:4b3f1b7dba531e498449c4db4f53da339c91d449dc11e9af3a43b4eb5c5abb09", size = 62246 }
wheels = [
    { url = "https://files.pythonhosted.org/packages/66/e8/00517a23d3eeaed0513e718fbc94aab26eaa1758f5690fc8578839791c79/nbclient-0.10.0-py3-none-any.whl", hash = "sha256:f13e3529332a1f1f81d82a53210322476a168bb7090a0289c795fe9cc11c9d3f", size = 25318 },
]

[[package]]
name = "nbconvert"
version = "7.16.4"
source = { registry = "https://pypi.org/simple" }
dependencies = [
    { name = "beautifulsoup4" },
    { name = "bleach" },
    { name = "defusedxml" },
    { name = "jinja2" },
    { name = "jupyter-core" },
    { name = "jupyterlab-pygments" },
    { name = "markupsafe" },
    { name = "mistune" },
    { name = "nbclient" },
    { name = "nbformat" },
    { name = "packaging" },
    { name = "pandocfilters" },
    { name = "pygments" },
    { name = "tinycss2" },
    { name = "traitlets" },
]
sdist = { url = "https://files.pythonhosted.org/packages/af/e8/ba521a033b21132008e520c28ceb818f9f092da5f0261e94e509401b29f9/nbconvert-7.16.4.tar.gz", hash = "sha256:86ca91ba266b0a448dc96fa6c5b9d98affabde2867b363258703536807f9f7f4", size = 854422 }
wheels = [
    { url = "https://files.pythonhosted.org/packages/b8/bb/bb5b6a515d1584aa2fd89965b11db6632e4bdc69495a52374bcc36e56cfa/nbconvert-7.16.4-py3-none-any.whl", hash = "sha256:05873c620fe520b6322bf8a5ad562692343fe3452abda5765c7a34b7d1aa3eb3", size = 257388 },
]

[[package]]
name = "nbformat"
version = "5.10.4"
source = { registry = "https://pypi.org/simple" }
dependencies = [
    { name = "fastjsonschema" },
    { name = "jsonschema" },
    { name = "jupyter-core" },
    { name = "traitlets" },
]
sdist = { url = "https://files.pythonhosted.org/packages/6d/fd/91545e604bc3dad7dca9ed03284086039b294c6b3d75c0d2fa45f9e9caf3/nbformat-5.10.4.tar.gz", hash = "sha256:322168b14f937a5d11362988ecac2a4952d3d8e3a2cbeb2319584631226d5b3a", size = 142749 }
wheels = [
    { url = "https://files.pythonhosted.org/packages/a9/82/0340caa499416c78e5d8f5f05947ae4bc3cba53c9f038ab6e9ed964e22f1/nbformat-5.10.4-py3-none-any.whl", hash = "sha256:3b48d6c8fbca4b299bf3982ea7db1af21580e4fec269ad087b9e81588891200b", size = 78454 },
]

[[package]]
name = "nbstripout"
version = "0.7.1"
source = { registry = "https://pypi.org/simple" }
dependencies = [
    { name = "nbformat" },
]
sdist = { url = "https://files.pythonhosted.org/packages/8e/13/965aeeeec291cd7f1d7b31458946f0dabd1c74049ff6a74ab83f2ecf3c1d/nbstripout-0.7.1.tar.gz", hash = "sha256:2aad3454dc13e356f2fc94917856bc44f2bed3add77e8ba9f3a78003074bcd84", size = 25000 }
wheels = [
    { url = "https://files.pythonhosted.org/packages/ff/20/30622f0e851416d32ce7b6d1f8a1dda779a500f57b85572ed355fd745efb/nbstripout-0.7.1-py2.py3-none-any.whl", hash = "sha256:dfb0688b42b02ff13925e583313fc009c87342ad13b79ae0329357749aa6ed0c", size = 15703 },
]

[[package]]
name = "nest-asyncio"
version = "1.6.0"
source = { registry = "https://pypi.org/simple" }
sdist = { url = "https://files.pythonhosted.org/packages/83/f8/51569ac65d696c8ecbee95938f89d4abf00f47d58d48f6fbabfe8f0baefe/nest_asyncio-1.6.0.tar.gz", hash = "sha256:6f172d5449aca15afd6c646851f4e31e02c598d553a667e38cafa997cfec55fe", size = 7418 }
wheels = [
    { url = "https://files.pythonhosted.org/packages/a0/c4/c2971a3ba4c6103a3d10c4b0f24f461ddc027f0f09763220cf35ca1401b3/nest_asyncio-1.6.0-py3-none-any.whl", hash = "sha256:87af6efd6b5e897c81050477ef65c62e2b2f35d51703cae01aff2905b1852e1c", size = 5195 },
]

[[package]]
name = "nodeenv"
version = "1.9.1"
source = { registry = "https://pypi.org/simple" }
sdist = { url = "https://files.pythonhosted.org/packages/43/16/fc88b08840de0e0a72a2f9d8c6bae36be573e475a6326ae854bcc549fc45/nodeenv-1.9.1.tar.gz", hash = "sha256:6ec12890a2dab7946721edbfbcd91f3319c6ccc9aec47be7c7e6b7011ee6645f", size = 47437 }
wheels = [
    { url = "https://files.pythonhosted.org/packages/d2/1d/1b658dbd2b9fa9c4c9f32accbfc0205d532c8c6194dc0f2a4c0428e7128a/nodeenv-1.9.1-py2.py3-none-any.whl", hash = "sha256:ba11c9782d29c27c70ffbdda2d7415098754709be8a7056d79a737cd901155c9", size = 22314 },
]

[[package]]
name = "notebook-shim"
version = "0.2.4"
source = { registry = "https://pypi.org/simple" }
dependencies = [
    { name = "jupyter-server" },
]
sdist = { url = "https://files.pythonhosted.org/packages/54/d2/92fa3243712b9a3e8bafaf60aac366da1cada3639ca767ff4b5b3654ec28/notebook_shim-0.2.4.tar.gz", hash = "sha256:b4b2cfa1b65d98307ca24361f5b30fe785b53c3fd07b7a47e89acb5e6ac638cb", size = 13167 }
wheels = [
    { url = "https://files.pythonhosted.org/packages/f9/33/bd5b9137445ea4b680023eb0469b2bb969d61303dedb2aac6560ff3d14a1/notebook_shim-0.2.4-py3-none-any.whl", hash = "sha256:411a5be4e9dc882a074ccbcae671eda64cceb068767e9a3419096986560e1cef", size = 13307 },
]

[[package]]
name = "numpy"
version = "2.0.0"
source = { registry = "https://pypi.org/simple" }
sdist = { url = "https://files.pythonhosted.org/packages/05/35/fb1ada118002df3fe91b5c3b28bc0d90f879b881a5d8f68b1f9b79c44bfe/numpy-2.0.0.tar.gz", hash = "sha256:cf5d1c9e6837f8af9f92b6bd3e86d513cdc11f60fd62185cc49ec7d1aba34864", size = 18326228 }
wheels = [
    { url = "https://files.pythonhosted.org/packages/58/52/a1aea658c7134ea0977542fc4d1aa6f1f9876c6a14ffeecd9394d839bc16/numpy-2.0.0-cp311-cp311-macosx_10_9_x86_64.whl", hash = "sha256:ad0c86f3455fbd0de6c31a3056eb822fc939f81b1618f10ff3406971893b62a5", size = 21218342 },
    { url = "https://files.pythonhosted.org/packages/77/4d/ba4a60298c55478b34f13c97a0ac2cf8d225320322976252a250ed04040a/numpy-2.0.0-cp311-cp311-macosx_11_0_arm64.whl", hash = "sha256:e7f387600d424f91576af20518334df3d97bc76a300a755f9a8d6e4f5cadd289", size = 13272871 },
    { url = "https://files.pythonhosted.org/packages/01/4a/611a907421d8098d5edc8c2b10c3583796ee8da4156f8f7de52c2f4c9d90/numpy-2.0.0-cp311-cp311-macosx_14_0_arm64.whl", hash = "sha256:34f003cb88b1ba38cb9a9a4a3161c1604973d7f9d5552c38bc2f04f829536609", size = 5237037 },
    { url = "https://files.pythonhosted.org/packages/4f/c1/42d1789f1dff7b65f2d3237eb88db258a5a7fdfb981b895509887c92838d/numpy-2.0.0-cp311-cp311-macosx_14_0_x86_64.whl", hash = "sha256:b6f6a8f45d0313db07d6d1d37bd0b112f887e1369758a5419c0370ba915b3871", size = 6886342 },
    { url = "https://files.pythonhosted.org/packages/cd/37/595f27a95ff976e8086bc4be1ede21ed24ca4bc127588da59197a65d066f/numpy-2.0.0-cp311-cp311-manylinux_2_17_aarch64.manylinux2014_aarch64.whl", hash = "sha256:5f64641b42b2429f56ee08b4f427a4d2daf916ec59686061de751a55aafa22e4", size = 13913798 },
    { url = "https://files.pythonhosted.org/packages/d1/27/2a7bd6855dc717aeec5f553073a3c426b9c816126555f8e616392eab856b/numpy-2.0.0-cp311-cp311-manylinux_2_17_x86_64.manylinux2014_x86_64.whl", hash = "sha256:a7039a136017eaa92c1848152827e1424701532ca8e8967fe480fe1569dae581", size = 19292279 },
    { url = "https://files.pythonhosted.org/packages/1b/54/966a3f5a93d709672ad851f6db52461c0584bab52f2230cf76be482302c6/numpy-2.0.0-cp311-cp311-musllinux_1_1_x86_64.whl", hash = "sha256:46e161722e0f619749d1cd892167039015b2c2817296104487cd03ed4a955995", size = 19709770 },
    { url = "https://files.pythonhosted.org/packages/cc/8b/9340ac45b6cd8bb92a03f797dbe9b7949f5b3789482e1d824cbebc80fda7/numpy-2.0.0-cp311-cp311-musllinux_1_2_aarch64.whl", hash = "sha256:0e50842b2295ba8414c8c1d9d957083d5dfe9e16828b37de883f51fc53c4016f", size = 14417906 },
    { url = "https://files.pythonhosted.org/packages/fa/46/614507d78ca8ce1567ac2c3bf7a79bfd413d6fc96dc6b415abaeb3734c0a/numpy-2.0.0-cp311-cp311-win32.whl", hash = "sha256:2ce46fd0b8a0c947ae047d222f7136fc4d55538741373107574271bc00e20e8f", size = 6357084 },
    { url = "https://files.pythonhosted.org/packages/9b/0f/022ca4783b6e6239a53b988a4d315d67f9ae7126227fb2255054a558bd72/numpy-2.0.0-cp311-cp311-win_amd64.whl", hash = "sha256:fbd6acc766814ea6443628f4e6751d0da6593dae29c08c0b2606164db026970c", size = 16511678 },
    { url = "https://files.pythonhosted.org/packages/b7/c8/899826a2d5c94f607f5e4a6f1a0e8b07c8fea3a5b674c5706115b8aad9bb/numpy-2.0.0-cp312-cp312-macosx_10_9_x86_64.whl", hash = "sha256:354f373279768fa5a584bac997de6a6c9bc535c482592d7a813bb0c09be6c76f", size = 20944792 },
    { url = "https://files.pythonhosted.org/packages/fe/ec/8ae7750d33565769c8bb7ba925d4e73ecb2de6cd8eaa6fd527fbd52797ee/numpy-2.0.0-cp312-cp312-macosx_11_0_arm64.whl", hash = "sha256:4d2f62e55a4cd9c58c1d9a1c9edaedcd857a73cb6fda875bf79093f9d9086f85", size = 13042186 },
    { url = "https://files.pythonhosted.org/packages/3f/ab/1dc9f176d3084a2546cf76eb213dc61586d015ef59b3b17947b0e40038af/numpy-2.0.0-cp312-cp312-macosx_14_0_arm64.whl", hash = "sha256:1e72728e7501a450288fc8e1f9ebc73d90cfd4671ebbd631f3e7857c39bd16f2", size = 4977729 },
    { url = "https://files.pythonhosted.org/packages/a0/97/61ed64cedc1b94a7939e3ab3db587822320d90a77bef70fcb586ea7c1931/numpy-2.0.0-cp312-cp312-macosx_14_0_x86_64.whl", hash = "sha256:84554fc53daa8f6abf8e8a66e076aff6ece62de68523d9f665f32d2fc50fd66e", size = 6610230 },
    { url = "https://files.pythonhosted.org/packages/bb/31/1f050169270d51ef0346d4c84c7df1c45af16ea304ed5f7151584788d32e/numpy-2.0.0-cp312-cp312-manylinux_2_17_aarch64.manylinux2014_aarch64.whl", hash = "sha256:c73aafd1afca80afecb22718f8700b40ac7cab927b8abab3c3e337d70e10e5a2", size = 13619789 },
    { url = "https://files.pythonhosted.org/packages/28/95/b56fc6b2abe37c03923b50415df483cf93e09e7438872280a5486131d804/numpy-2.0.0-cp312-cp312-manylinux_2_17_x86_64.manylinux2014_x86_64.whl", hash = "sha256:49d9f7d256fbc804391a7f72d4a617302b1afac1112fac19b6c6cec63fe7fe8a", size = 18993635 },
    { url = "https://files.pythonhosted.org/packages/df/16/4c165a5194fc70e4a131f8db463e6baf34e0d191ed35d40a161ee4c885d4/numpy-2.0.0-cp312-cp312-musllinux_1_1_x86_64.whl", hash = "sha256:0ec84b9ba0654f3b962802edc91424331f423dcf5d5f926676e0150789cb3d95", size = 19408219 },
    { url = "https://files.pythonhosted.org/packages/00/4c/440bad868bd3aff4fe4e293175a20da70cddff8674b3654eb2f112868ccf/numpy-2.0.0-cp312-cp312-musllinux_1_2_aarch64.whl", hash = "sha256:feff59f27338135776f6d4e2ec7aeeac5d5f7a08a83e80869121ef8164b74af9", size = 14101574 },
    { url = "https://files.pythonhosted.org/packages/26/18/49f1e851f4157198c50f67ea3462797283aa36dd4b0c24b15f63e8118481/numpy-2.0.0-cp312-cp312-win32.whl", hash = "sha256:c5a59996dc61835133b56a32ebe4ef3740ea5bc19b3983ac60cc32be5a665d54", size = 6060205 },
    { url = "https://files.pythonhosted.org/packages/ad/9c/4a93b8e395b755c53628573d75d7b21985d9a0f416e978d637084ccc8ec3/numpy-2.0.0-cp312-cp312-win_amd64.whl", hash = "sha256:a356364941fb0593bb899a1076b92dfa2029f6f5b8ba88a14fd0984aaf76d0df", size = 16208660 },
]

[[package]]
name = "oauthlib"
version = "3.2.2"
source = { registry = "https://pypi.org/simple" }
sdist = { url = "https://files.pythonhosted.org/packages/6d/fa/fbf4001037904031639e6bfbfc02badfc7e12f137a8afa254df6c4c8a670/oauthlib-3.2.2.tar.gz", hash = "sha256:9859c40929662bec5d64f34d01c99e093149682a3f38915dc0655d5a633dd918", size = 177352 }
wheels = [
    { url = "https://files.pythonhosted.org/packages/7e/80/cab10959dc1faead58dc8384a781dfbf93cb4d33d50988f7a69f1b7c9bbe/oauthlib-3.2.2-py3-none-any.whl", hash = "sha256:8139f29aac13e25d502680e9e19963e83f16838d48a0d71c287fe40e7067fbca", size = 151688 },
]

[[package]]
name = "overrides"
version = "7.7.0"
source = { registry = "https://pypi.org/simple" }
sdist = { url = "https://files.pythonhosted.org/packages/36/86/b585f53236dec60aba864e050778b25045f857e17f6e5ea0ae95fe80edd2/overrides-7.7.0.tar.gz", hash = "sha256:55158fa3d93b98cc75299b1e67078ad9003ca27945c76162c1c0766d6f91820a", size = 22812 }
wheels = [
    { url = "https://files.pythonhosted.org/packages/2c/ab/fc8290c6a4c722e5514d80f62b2dc4c4df1a68a41d1364e625c35990fcf3/overrides-7.7.0-py3-none-any.whl", hash = "sha256:c7ed9d062f78b8e4c1a7b70bd8796b35ead4d9f510227ef9c5dc7626c60d7e49", size = 17832 },
]

[[package]]
name = "packaging"
version = "24.1"
source = { registry = "https://pypi.org/simple" }
sdist = { url = "https://files.pythonhosted.org/packages/51/65/50db4dda066951078f0a96cf12f4b9ada6e4b811516bf0262c0f4f7064d4/packaging-24.1.tar.gz", hash = "sha256:026ed72c8ed3fcce5bf8950572258698927fd1dbda10a5e981cdf0ac37f4f002", size = 148788 }
wheels = [
    { url = "https://files.pythonhosted.org/packages/08/aa/cc0199a5f0ad350994d660967a8efb233fe0416e4639146c089643407ce6/packaging-24.1-py3-none-any.whl", hash = "sha256:5b8f2217dbdbd2f7f384c41c628544e6d52f2d0f53c6d0c3ea61aa5d1d7ff124", size = 53985 },
]

[[package]]
name = "paginate"
version = "0.5.6"
source = { registry = "https://pypi.org/simple" }
sdist = { url = "https://files.pythonhosted.org/packages/68/58/e670a947136fdcece8ac5376b3df1369d29e4f6659b0c9b358605b115e9e/paginate-0.5.6.tar.gz", hash = "sha256:5e6007b6a9398177a7e1648d04fdd9f8c9766a1a945bceac82f1929e8c78af2d", size = 12840 }

[[package]]
name = "pandas"
version = "2.2.2"
source = { registry = "https://pypi.org/simple" }
dependencies = [
    { name = "numpy" },
    { name = "python-dateutil" },
    { name = "pytz" },
    { name = "tzdata" },
]
sdist = { url = "https://files.pythonhosted.org/packages/88/d9/ecf715f34c73ccb1d8ceb82fc01cd1028a65a5f6dbc57bfa6ea155119058/pandas-2.2.2.tar.gz", hash = "sha256:9e79019aba43cb4fda9e4d983f8e88ca0373adbb697ae9c6c43093218de28b54", size = 4398391 }
wheels = [
    { url = "https://files.pythonhosted.org/packages/1b/70/61704497903d43043e288017cb2b82155c0d41e15f5c17807920877b45c2/pandas-2.2.2-cp311-cp311-macosx_10_9_x86_64.whl", hash = "sha256:696039430f7a562b74fa45f540aca068ea85fa34c244d0deee539cb6d70aa288", size = 12574808 },
    { url = "https://files.pythonhosted.org/packages/16/c6/75231fd47afd6b3f89011e7077f1a3958441264aca7ae9ff596e3276a5d0/pandas-2.2.2-cp311-cp311-macosx_11_0_arm64.whl", hash = "sha256:8e90497254aacacbc4ea6ae5e7a8cd75629d6ad2b30025a4a8b09aa4faf55151", size = 11304876 },
    { url = "https://files.pythonhosted.org/packages/97/2d/7b54f80b93379ff94afb3bd9b0cd1d17b48183a0d6f98045bc01ce1e06a7/pandas-2.2.2-cp311-cp311-manylinux_2_17_aarch64.manylinux2014_aarch64.whl", hash = "sha256:58b84b91b0b9f4bafac2a0ac55002280c094dfc6402402332c0913a59654ab2b", size = 15602548 },
    { url = "https://files.pythonhosted.org/packages/fc/a5/4d82be566f069d7a9a702dcdf6f9106df0e0b042e738043c0cc7ddd7e3f6/pandas-2.2.2-cp311-cp311-manylinux_2_17_x86_64.manylinux2014_x86_64.whl", hash = "sha256:6d2123dc9ad6a814bcdea0f099885276b31b24f7edf40f6cdbc0912672e22eee", size = 13031332 },
    { url = "https://files.pythonhosted.org/packages/92/a2/b79c48f530673567805e607712b29814b47dcaf0d167e87145eb4b0118c6/pandas-2.2.2-cp311-cp311-musllinux_1_1_aarch64.whl", hash = "sha256:2925720037f06e89af896c70bca73459d7e6a4be96f9de79e2d440bd499fe0db", size = 16286054 },
    { url = "https://files.pythonhosted.org/packages/40/c7/47e94907f1d8fdb4868d61bd6c93d57b3784a964d52691b77ebfdb062842/pandas-2.2.2-cp311-cp311-musllinux_1_1_x86_64.whl", hash = "sha256:0cace394b6ea70c01ca1595f839cf193df35d1575986e484ad35c4aeae7266c1", size = 13879507 },
    { url = "https://files.pythonhosted.org/packages/ab/63/966db1321a0ad55df1d1fe51505d2cdae191b84c907974873817b0a6e849/pandas-2.2.2-cp311-cp311-win_amd64.whl", hash = "sha256:873d13d177501a28b2756375d59816c365e42ed8417b41665f346289adc68d24", size = 11634249 },
    { url = "https://files.pythonhosted.org/packages/dd/49/de869130028fb8d90e25da3b7d8fb13e40f5afa4c4af1781583eb1ff3839/pandas-2.2.2-cp312-cp312-macosx_10_9_x86_64.whl", hash = "sha256:9dfde2a0ddef507a631dc9dc4af6a9489d5e2e740e226ad426a05cabfbd7c8ef", size = 12500886 },
    { url = "https://files.pythonhosted.org/packages/db/7c/9a60add21b96140e22465d9adf09832feade45235cd22f4cb1668a25e443/pandas-2.2.2-cp312-cp312-macosx_11_0_arm64.whl", hash = "sha256:e9b79011ff7a0f4b1d6da6a61aa1aa604fb312d6647de5bad20013682d1429ce", size = 11340320 },
    { url = "https://files.pythonhosted.org/packages/b0/85/f95b5f322e1ae13b7ed7e97bd999160fa003424711ab4dc8344b8772c270/pandas-2.2.2-cp312-cp312-manylinux_2_17_aarch64.manylinux2014_aarch64.whl", hash = "sha256:1cb51fe389360f3b5a4d57dbd2848a5f033350336ca3b340d1c53a1fad33bcad", size = 15204346 },
    { url = "https://files.pythonhosted.org/packages/40/10/79e52ef01dfeb1c1ca47a109a01a248754ebe990e159a844ece12914de83/pandas-2.2.2-cp312-cp312-manylinux_2_17_x86_64.manylinux2014_x86_64.whl", hash = "sha256:eee3a87076c0756de40b05c5e9a6069c035ba43e8dd71c379e68cab2c20f16ad", size = 12733396 },
    { url = "https://files.pythonhosted.org/packages/35/9d/208febf8c4eb5c1d9ea3314d52d8bd415fd0ef0dd66bb24cc5bdbc8fa71a/pandas-2.2.2-cp312-cp312-musllinux_1_1_aarch64.whl", hash = "sha256:3e374f59e440d4ab45ca2fffde54b81ac3834cf5ae2cdfa69c90bc03bde04d76", size = 15858913 },
    { url = "https://files.pythonhosted.org/packages/99/d1/2d9bd05def7a9e08a92ec929b5a4c8d5556ec76fae22b0fa486cbf33ea63/pandas-2.2.2-cp312-cp312-musllinux_1_1_x86_64.whl", hash = "sha256:43498c0bdb43d55cb162cdc8c06fac328ccb5d2eabe3cadeb3529ae6f0517c32", size = 13417786 },
    { url = "https://files.pythonhosted.org/packages/22/a5/a0b255295406ed54269814bc93723cfd1a0da63fb9aaf99e1364f07923e5/pandas-2.2.2-cp312-cp312-win_amd64.whl", hash = "sha256:d187d355ecec3629624fccb01d104da7d7f391db0311145817525281e2804d23", size = 11498828 },
]

[[package]]
name = "pandas-gbq"
version = "0.28.0"
source = { registry = "https://pypi.org/simple" }
dependencies = [
    { name = "db-dtypes" },
    { name = "google-api-core" },
    { name = "google-auth" },
    { name = "google-auth-oauthlib" },
    { name = "google-cloud-bigquery" },
    { name = "numpy" },
    { name = "packaging" },
    { name = "pandas" },
    { name = "pyarrow" },
    { name = "pydata-google-auth" },
    { name = "setuptools" },
]
sdist = { url = "https://files.pythonhosted.org/packages/cf/01/772caa64d1987f6b0eca64c643ac14f8899402dec70e9b08ae15ba410096/pandas_gbq-0.28.0.tar.gz", hash = "sha256:daa4ffb80c1c262185059adb4551ac0cc52013ca3b7ab72c11cec1011f242ae5", size = 64056 }
wheels = [
    { url = "https://files.pythonhosted.org/packages/13/72/eba5962318d580defd234cc759e710ba588c6e6c1a1bc4d633939111827e/pandas_gbq-0.28.0-py2.py3-none-any.whl", hash = "sha256:6be441dff24cde87ebf1e61ee66a3a7c51c4894aa1db0f9983a2c927f57caad3", size = 37911 },
]

[[package]]
name = "pandocfilters"
version = "1.5.1"
source = { registry = "https://pypi.org/simple" }
sdist = { url = "https://files.pythonhosted.org/packages/70/6f/3dd4940bbe001c06a65f88e36bad298bc7a0de5036115639926b0c5c0458/pandocfilters-1.5.1.tar.gz", hash = "sha256:002b4a555ee4ebc03f8b66307e287fa492e4a77b4ea14d3f934328297bb4939e", size = 8454 }
wheels = [
    { url = "https://files.pythonhosted.org/packages/ef/af/4fbc8cab944db5d21b7e2a5b8e9211a03a79852b1157e2c102fcc61ac440/pandocfilters-1.5.1-py2.py3-none-any.whl", hash = "sha256:93be382804a9cdb0a7267585f157e5d1731bbe5545a85b268d6f5fe6232de2bc", size = 8663 },
]

[[package]]
name = "parso"
version = "0.8.4"
source = { registry = "https://pypi.org/simple" }
sdist = { url = "https://files.pythonhosted.org/packages/66/94/68e2e17afaa9169cf6412ab0f28623903be73d1b32e208d9e8e541bb086d/parso-0.8.4.tar.gz", hash = "sha256:eb3a7b58240fb99099a345571deecc0f9540ea5f4dd2fe14c2a99d6b281ab92d", size = 400609 }
wheels = [
    { url = "https://files.pythonhosted.org/packages/c6/ac/dac4a63f978e4dcb3c6d3a78c4d8e0192a113d288502a1216950c41b1027/parso-0.8.4-py2.py3-none-any.whl", hash = "sha256:a418670a20291dacd2dddc80c377c5c3791378ee1e8d12bffc35420643d43f18", size = 103650 },
]

[[package]]
name = "parsy"
version = "2.1"
source = { registry = "https://pypi.org/simple" }
sdist = { url = "https://files.pythonhosted.org/packages/53/ea/e0853951be3b3e0ca41f962971816065b671ac88e257b99abcd0879198ce/parsy-2.1.tar.gz", hash = "sha256:fd5dd18d7b0b61f8275ee88665f430a20c02cf5a82d88557f35330530186d7ac", size = 45252 }
wheels = [
    { url = "https://files.pythonhosted.org/packages/b3/05/1c84e2ebd1eb2817d92ae05a917e60e57b1c83f7b89e63c31df2cd6fcb70/parsy-2.1-py3-none-any.whl", hash = "sha256:8f18e7b11985e7802e7e3ecbd8291c6ca243d29820b1186e4c84605db4efffa0", size = 9111 },
]

[[package]]
name = "pathspec"
version = "0.12.1"
source = { registry = "https://pypi.org/simple" }
sdist = { url = "https://files.pythonhosted.org/packages/ca/bc/f35b8446f4531a7cb215605d100cd88b7ac6f44ab3fc94870c120ab3adbf/pathspec-0.12.1.tar.gz", hash = "sha256:a482d51503a1ab33b1c67a6c3813a26953dbdc71c31dacaef9a838c4e29f5712", size = 51043 }
wheels = [
    { url = "https://files.pythonhosted.org/packages/cc/20/ff623b09d963f88bfde16306a54e12ee5ea43e9b597108672ff3a408aad6/pathspec-0.12.1-py3-none-any.whl", hash = "sha256:a0d503e138a4c123b27490a4f7beda6a01c6f288df0e4a8b79c7eb0dc7b4cc08", size = 31191 },
]

[[package]]
name = "pexpect"
version = "4.9.0"
source = { registry = "https://pypi.org/simple" }
dependencies = [
    { name = "ptyprocess" },
]
sdist = { url = "https://files.pythonhosted.org/packages/42/92/cc564bf6381ff43ce1f4d06852fc19a2f11d180f23dc32d9588bee2f149d/pexpect-4.9.0.tar.gz", hash = "sha256:ee7d41123f3c9911050ea2c2dac107568dc43b2d3b0c7557a33212c398ead30f", size = 166450 }
wheels = [
    { url = "https://files.pythonhosted.org/packages/9e/c3/059298687310d527a58bb01f3b1965787ee3b40dce76752eda8b44e9a2c5/pexpect-4.9.0-py2.py3-none-any.whl", hash = "sha256:7236d1e080e4936be2dc3e326cec0af72acf9212a7e1d060210e70a47e253523", size = 63772 },
]

[[package]]
name = "pillow"
version = "10.4.0"
source = { registry = "https://pypi.org/simple" }
sdist = { url = "https://files.pythonhosted.org/packages/cd/74/ad3d526f3bf7b6d3f408b73fde271ec69dfac8b81341a318ce825f2b3812/pillow-10.4.0.tar.gz", hash = "sha256:166c1cd4d24309b30d61f79f4a9114b7b2313d7450912277855ff5dfd7cd4a06", size = 46555059 }
wheels = [
    { url = "https://files.pythonhosted.org/packages/a7/62/c9449f9c3043c37f73e7487ec4ef0c03eb9c9afc91a92b977a67b3c0bbc5/pillow-10.4.0-cp311-cp311-macosx_10_10_x86_64.whl", hash = "sha256:0a9ec697746f268507404647e531e92889890a087e03681a3606d9b920fbee3c", size = 3509265 },
    { url = "https://files.pythonhosted.org/packages/f4/5f/491dafc7bbf5a3cc1845dc0430872e8096eb9e2b6f8161509d124594ec2d/pillow-10.4.0-cp311-cp311-macosx_11_0_arm64.whl", hash = "sha256:dfe91cb65544a1321e631e696759491ae04a2ea11d36715eca01ce07284738be", size = 3375655 },
    { url = "https://files.pythonhosted.org/packages/73/d5/c4011a76f4207a3c151134cd22a1415741e42fa5ddecec7c0182887deb3d/pillow-10.4.0-cp311-cp311-manylinux_2_17_aarch64.manylinux2014_aarch64.whl", hash = "sha256:5dc6761a6efc781e6a1544206f22c80c3af4c8cf461206d46a1e6006e4429ff3", size = 4340304 },
    { url = "https://files.pythonhosted.org/packages/ac/10/c67e20445a707f7a610699bba4fe050583b688d8cd2d202572b257f46600/pillow-10.4.0-cp311-cp311-manylinux_2_17_x86_64.manylinux2014_x86_64.whl", hash = "sha256:5e84b6cc6a4a3d76c153a6b19270b3526a5a8ed6b09501d3af891daa2a9de7d6", size = 4452804 },
    { url = "https://files.pythonhosted.org/packages/a9/83/6523837906d1da2b269dee787e31df3b0acb12e3d08f024965a3e7f64665/pillow-10.4.0-cp311-cp311-manylinux_2_28_aarch64.whl", hash = "sha256:bbc527b519bd3aa9d7f429d152fea69f9ad37c95f0b02aebddff592688998abe", size = 4365126 },
    { url = "https://files.pythonhosted.org/packages/ba/e5/8c68ff608a4203085158cff5cc2a3c534ec384536d9438c405ed6370d080/pillow-10.4.0-cp311-cp311-manylinux_2_28_x86_64.whl", hash = "sha256:76a911dfe51a36041f2e756b00f96ed84677cdeb75d25c767f296c1c1eda1319", size = 4533541 },
    { url = "https://files.pythonhosted.org/packages/f4/7c/01b8dbdca5bc6785573f4cee96e2358b0918b7b2c7b60d8b6f3abf87a070/pillow-10.4.0-cp311-cp311-musllinux_1_2_aarch64.whl", hash = "sha256:59291fb29317122398786c2d44427bbd1a6d7ff54017075b22be9d21aa59bd8d", size = 4471616 },
    { url = "https://files.pythonhosted.org/packages/c8/57/2899b82394a35a0fbfd352e290945440e3b3785655a03365c0ca8279f351/pillow-10.4.0-cp311-cp311-musllinux_1_2_x86_64.whl", hash = "sha256:416d3a5d0e8cfe4f27f574362435bc9bae57f679a7158e0096ad2beb427b8696", size = 4600802 },
    { url = "https://files.pythonhosted.org/packages/4d/d7/a44f193d4c26e58ee5d2d9db3d4854b2cfb5b5e08d360a5e03fe987c0086/pillow-10.4.0-cp311-cp311-win32.whl", hash = "sha256:7086cc1d5eebb91ad24ded9f58bec6c688e9f0ed7eb3dbbf1e4800280a896496", size = 2235213 },
    { url = "https://files.pythonhosted.org/packages/c1/d0/5866318eec2b801cdb8c82abf190c8343d8a1cd8bf5a0c17444a6f268291/pillow-10.4.0-cp311-cp311-win_amd64.whl", hash = "sha256:cbed61494057c0f83b83eb3a310f0bf774b09513307c434d4366ed64f4128a91", size = 2554498 },
    { url = "https://files.pythonhosted.org/packages/d4/c8/310ac16ac2b97e902d9eb438688de0d961660a87703ad1561fd3dfbd2aa0/pillow-10.4.0-cp311-cp311-win_arm64.whl", hash = "sha256:f5f0c3e969c8f12dd2bb7e0b15d5c468b51e5017e01e2e867335c81903046a22", size = 2243219 },
    { url = "https://files.pythonhosted.org/packages/05/cb/0353013dc30c02a8be34eb91d25e4e4cf594b59e5a55ea1128fde1e5f8ea/pillow-10.4.0-cp312-cp312-macosx_10_10_x86_64.whl", hash = "sha256:673655af3eadf4df6b5457033f086e90299fdd7a47983a13827acf7459c15d94", size = 3509350 },
    { url = "https://files.pythonhosted.org/packages/e7/cf/5c558a0f247e0bf9cec92bff9b46ae6474dd736f6d906315e60e4075f737/pillow-10.4.0-cp312-cp312-macosx_11_0_arm64.whl", hash = "sha256:866b6942a92f56300012f5fbac71f2d610312ee65e22f1aa2609e491284e5597", size = 3374980 },
    { url = "https://files.pythonhosted.org/packages/84/48/6e394b86369a4eb68b8a1382c78dc092245af517385c086c5094e3b34428/pillow-10.4.0-cp312-cp312-manylinux_2_17_aarch64.manylinux2014_aarch64.whl", hash = "sha256:29dbdc4207642ea6aad70fbde1a9338753d33fb23ed6956e706936706f52dd80", size = 4343799 },
    { url = "https://files.pythonhosted.org/packages/3b/f3/a8c6c11fa84b59b9df0cd5694492da8c039a24cd159f0f6918690105c3be/pillow-10.4.0-cp312-cp312-manylinux_2_17_x86_64.manylinux2014_x86_64.whl", hash = "sha256:bf2342ac639c4cf38799a44950bbc2dfcb685f052b9e262f446482afaf4bffca", size = 4459973 },
    { url = "https://files.pythonhosted.org/packages/7d/1b/c14b4197b80150fb64453585247e6fb2e1d93761fa0fa9cf63b102fde822/pillow-10.4.0-cp312-cp312-manylinux_2_28_aarch64.whl", hash = "sha256:f5b92f4d70791b4a67157321c4e8225d60b119c5cc9aee8ecf153aace4aad4ef", size = 4370054 },
    { url = "https://files.pythonhosted.org/packages/55/77/40daddf677897a923d5d33329acd52a2144d54a9644f2a5422c028c6bf2d/pillow-10.4.0-cp312-cp312-manylinux_2_28_x86_64.whl", hash = "sha256:86dcb5a1eb778d8b25659d5e4341269e8590ad6b4e8b44d9f4b07f8d136c414a", size = 4539484 },
    { url = "https://files.pythonhosted.org/packages/40/54/90de3e4256b1207300fb2b1d7168dd912a2fb4b2401e439ba23c2b2cabde/pillow-10.4.0-cp312-cp312-musllinux_1_2_aarch64.whl", hash = "sha256:780c072c2e11c9b2c7ca37f9a2ee8ba66f44367ac3e5c7832afcfe5104fd6d1b", size = 4477375 },
    { url = "https://files.pythonhosted.org/packages/13/24/1bfba52f44193860918ff7c93d03d95e3f8748ca1de3ceaf11157a14cf16/pillow-10.4.0-cp312-cp312-musllinux_1_2_x86_64.whl", hash = "sha256:37fb69d905be665f68f28a8bba3c6d3223c8efe1edf14cc4cfa06c241f8c81d9", size = 4608773 },
    { url = "https://files.pythonhosted.org/packages/55/04/5e6de6e6120451ec0c24516c41dbaf80cce1b6451f96561235ef2429da2e/pillow-10.4.0-cp312-cp312-win32.whl", hash = "sha256:7dfecdbad5c301d7b5bde160150b4db4c659cee2b69589705b6f8a0c509d9f42", size = 2235690 },
    { url = "https://files.pythonhosted.org/packages/74/0a/d4ce3c44bca8635bd29a2eab5aa181b654a734a29b263ca8efe013beea98/pillow-10.4.0-cp312-cp312-win_amd64.whl", hash = "sha256:1d846aea995ad352d4bdcc847535bd56e0fd88d36829d2c90be880ef1ee4668a", size = 2554951 },
    { url = "https://files.pythonhosted.org/packages/b5/ca/184349ee40f2e92439be9b3502ae6cfc43ac4b50bc4fc6b3de7957563894/pillow-10.4.0-cp312-cp312-win_arm64.whl", hash = "sha256:e553cad5179a66ba15bb18b353a19020e73a7921296a7979c4a2b7f6a5cd57f9", size = 2243427 },
]

[[package]]
name = "platformdirs"
version = "4.2.2"
source = { registry = "https://pypi.org/simple" }
sdist = { url = "https://files.pythonhosted.org/packages/f5/52/0763d1d976d5c262df53ddda8d8d4719eedf9594d046f117c25a27261a19/platformdirs-4.2.2.tar.gz", hash = "sha256:38b7b51f512eed9e84a22788b4bce1de17c0adb134d6becb09836e37d8654cd3", size = 20916 }
wheels = [
    { url = "https://files.pythonhosted.org/packages/68/13/2aa1f0e1364feb2c9ef45302f387ac0bd81484e9c9a4c5688a322fbdfd08/platformdirs-4.2.2-py3-none-any.whl", hash = "sha256:2d7a1657e36a80ea911db832a8a6ece5ee53d8de21edd5cc5879af6530b1bfee", size = 18146 },
]

[[package]]
name = "pluggy"
version = "1.5.0"
source = { registry = "https://pypi.org/simple" }
sdist = { url = "https://files.pythonhosted.org/packages/96/2d/02d4312c973c6050a18b314a5ad0b3210edb65a906f868e31c111dede4a6/pluggy-1.5.0.tar.gz", hash = "sha256:2cffa88e94fdc978c4c574f15f9e59b7f4201d439195c3715ca9e2486f1d0cf1", size = 67955 }
wheels = [
    { url = "https://files.pythonhosted.org/packages/88/5f/e351af9a41f866ac3f1fac4ca0613908d9a41741cfcf2228f4ad853b697d/pluggy-1.5.0-py3-none-any.whl", hash = "sha256:44e1ad92c8ca002de6377e165f3e0f1be63266ab4d554740532335b9d75ea669", size = 20556 },
]

[[package]]
name = "pre-commit"
version = "3.8.0"
source = { registry = "https://pypi.org/simple" }
dependencies = [
    { name = "cfgv" },
    { name = "identify" },
    { name = "nodeenv" },
    { name = "pyyaml" },
    { name = "virtualenv" },
]
sdist = { url = "https://files.pythonhosted.org/packages/64/10/97ee2fa54dff1e9da9badbc5e35d0bbaef0776271ea5907eccf64140f72f/pre_commit-3.8.0.tar.gz", hash = "sha256:8bb6494d4a20423842e198980c9ecf9f96607a07ea29549e180eef9ae80fe7af", size = 177815 }
wheels = [
    { url = "https://files.pythonhosted.org/packages/07/92/caae8c86e94681b42c246f0bca35c059a2f0529e5b92619f6aba4cf7e7b6/pre_commit-3.8.0-py2.py3-none-any.whl", hash = "sha256:9a90a53bf82fdd8778d58085faf8d83df56e40dfe18f45b19446e26bf1b3a63f", size = 204643 },
]

[[package]]
name = "prometheus-client"
version = "0.20.0"
source = { registry = "https://pypi.org/simple" }
sdist = { url = "https://files.pythonhosted.org/packages/3d/39/3be07741a33356127c4fe633768ee450422c1231c6d34b951fee1458308d/prometheus_client-0.20.0.tar.gz", hash = "sha256:287629d00b147a32dcb2be0b9df905da599b2d82f80377083ec8463309a4bb89", size = 78278 }
wheels = [
    { url = "https://files.pythonhosted.org/packages/c7/98/745b810d822103adca2df8decd4c0bbe839ba7ad3511af3f0d09692fc0f0/prometheus_client-0.20.0-py3-none-any.whl", hash = "sha256:cde524a85bce83ca359cc837f28b8c0db5cac7aa653a588fd7e84ba061c329e7", size = 54474 },
]

[[package]]
name = "prompt-toolkit"
version = "3.0.47"
source = { registry = "https://pypi.org/simple" }
dependencies = [
    { name = "wcwidth" },
]
sdist = { url = "https://files.pythonhosted.org/packages/47/6d/0279b119dafc74c1220420028d490c4399b790fc1256998666e3a341879f/prompt_toolkit-3.0.47.tar.gz", hash = "sha256:1e1b29cb58080b1e69f207c893a1a7bf16d127a5c30c9d17a25a5d77792e5360", size = 425859 }
wheels = [
    { url = "https://files.pythonhosted.org/packages/e8/23/22750c4b768f09386d1c3cc4337953e8936f48a888fa6dddfb669b2c9088/prompt_toolkit-3.0.47-py3-none-any.whl", hash = "sha256:0d7bfa67001d5e39d02c224b663abc33687405033a8c422d0d675a5a13361d10", size = 386411 },
]

[[package]]
name = "proto-plus"
version = "1.26.1"
source = { registry = "https://pypi.org/simple" }
dependencies = [
    { name = "protobuf" },
]
sdist = { url = "https://files.pythonhosted.org/packages/f4/ac/87285f15f7cce6d4a008f33f1757fb5a13611ea8914eb58c3d0d26243468/proto_plus-1.26.1.tar.gz", hash = "sha256:21a515a4c4c0088a773899e23c7bbade3d18f9c66c73edd4c7ee3816bc96a012", size = 56142 }
wheels = [
    { url = "https://files.pythonhosted.org/packages/4e/6d/280c4c2ce28b1593a19ad5239c8b826871fc6ec275c21afc8e1820108039/proto_plus-1.26.1-py3-none-any.whl", hash = "sha256:13285478c2dcf2abb829db158e1047e2f1e8d63a077d94263c2b88b043c75a66", size = 50163 },
]

[[package]]
name = "protobuf"
version = "5.29.4"
source = { registry = "https://pypi.org/simple" }
sdist = { url = "https://files.pythonhosted.org/packages/17/7d/b9dca7365f0e2c4fa7c193ff795427cfa6290147e5185ab11ece280a18e7/protobuf-5.29.4.tar.gz", hash = "sha256:4f1dfcd7997b31ef8f53ec82781ff434a28bf71d9102ddde14d076adcfc78c99", size = 424902 }
wheels = [
    { url = "https://files.pythonhosted.org/packages/9a/b2/043a1a1a20edd134563699b0e91862726a0dc9146c090743b6c44d798e75/protobuf-5.29.4-cp310-abi3-win32.whl", hash = "sha256:13eb236f8eb9ec34e63fc8b1d6efd2777d062fa6aaa68268fb67cf77f6839ad7", size = 422709 },
    { url = "https://files.pythonhosted.org/packages/79/fc/2474b59570daa818de6124c0a15741ee3e5d6302e9d6ce0bdfd12e98119f/protobuf-5.29.4-cp310-abi3-win_amd64.whl", hash = "sha256:bcefcdf3976233f8a502d265eb65ea740c989bacc6c30a58290ed0e519eb4b8d", size = 434506 },
    { url = "https://files.pythonhosted.org/packages/46/de/7c126bbb06aa0f8a7b38aaf8bd746c514d70e6a2a3f6dd460b3b7aad7aae/protobuf-5.29.4-cp38-abi3-macosx_10_9_universal2.whl", hash = "sha256:307ecba1d852ec237e9ba668e087326a67564ef83e45a0189a772ede9e854dd0", size = 417826 },
    { url = "https://files.pythonhosted.org/packages/a2/b5/bade14ae31ba871a139aa45e7a8183d869efe87c34a4850c87b936963261/protobuf-5.29.4-cp38-abi3-manylinux2014_aarch64.whl", hash = "sha256:aec4962f9ea93c431d5714ed1be1c93f13e1a8618e70035ba2b0564d9e633f2e", size = 319574 },
    { url = "https://files.pythonhosted.org/packages/46/88/b01ed2291aae68b708f7d334288ad5fb3e7aa769a9c309c91a0d55cb91b0/protobuf-5.29.4-cp38-abi3-manylinux2014_x86_64.whl", hash = "sha256:d7d3f7d1d5a66ed4942d4fefb12ac4b14a29028b209d4bfb25c68ae172059922", size = 319672 },
    { url = "https://files.pythonhosted.org/packages/12/fb/a586e0c973c95502e054ac5f81f88394f24ccc7982dac19c515acd9e2c93/protobuf-5.29.4-py3-none-any.whl", hash = "sha256:3fde11b505e1597f71b875ef2fc52062b6a9740e5f7c8997ce878b6009145862", size = 172551 },
]

[[package]]
name = "psutil"
version = "6.0.0"
source = { registry = "https://pypi.org/simple" }
sdist = { url = "https://files.pythonhosted.org/packages/18/c7/8c6872f7372eb6a6b2e4708b88419fb46b857f7a2e1892966b851cc79fc9/psutil-6.0.0.tar.gz", hash = "sha256:8faae4f310b6d969fa26ca0545338b21f73c6b15db7c4a8d934a5482faa818f2", size = 508067 }
wheels = [
    { url = "https://files.pythonhosted.org/packages/0b/37/f8da2fbd29690b3557cca414c1949f92162981920699cd62095a984983bf/psutil-6.0.0-cp36-abi3-macosx_10_9_x86_64.whl", hash = "sha256:c588a7e9b1173b6e866756dde596fd4cad94f9399daf99ad8c3258b3cb2b47a0", size = 250961 },
    { url = "https://files.pythonhosted.org/packages/35/56/72f86175e81c656a01c4401cd3b1c923f891b31fbcebe98985894176d7c9/psutil-6.0.0-cp36-abi3-manylinux_2_12_i686.manylinux2010_i686.manylinux_2_17_i686.manylinux2014_i686.whl", hash = "sha256:6ed2440ada7ef7d0d608f20ad89a04ec47d2d3ab7190896cd62ca5fc4fe08bf0", size = 287478 },
    { url = "https://files.pythonhosted.org/packages/19/74/f59e7e0d392bc1070e9a70e2f9190d652487ac115bb16e2eff6b22ad1d24/psutil-6.0.0-cp36-abi3-manylinux_2_12_x86_64.manylinux2010_x86_64.manylinux_2_17_x86_64.manylinux2014_x86_64.whl", hash = "sha256:5fd9a97c8e94059b0ef54a7d4baf13b405011176c3b6ff257c247cae0d560ecd", size = 290455 },
    { url = "https://files.pythonhosted.org/packages/cd/5f/60038e277ff0a9cc8f0c9ea3d0c5eb6ee1d2470ea3f9389d776432888e47/psutil-6.0.0-cp36-abi3-manylinux_2_17_aarch64.manylinux2014_aarch64.whl", hash = "sha256:e2e8d0054fc88153ca0544f5c4d554d42e33df2e009c4ff42284ac9ebdef4132", size = 292046 },
    { url = "https://files.pythonhosted.org/packages/8b/20/2ff69ad9c35c3df1858ac4e094f20bd2374d33c8643cf41da8fd7cdcb78b/psutil-6.0.0-cp37-abi3-win32.whl", hash = "sha256:a495580d6bae27291324fe60cea0b5a7c23fa36a7cd35035a16d93bdcf076b9d", size = 253560 },
    { url = "https://files.pythonhosted.org/packages/73/44/561092313ae925f3acfaace6f9ddc4f6a9c748704317bad9c8c8f8a36a79/psutil-6.0.0-cp37-abi3-win_amd64.whl", hash = "sha256:33ea5e1c975250a720b3a6609c490db40dae5d83a4eb315170c4fe0d8b1f34b3", size = 257399 },
    { url = "https://files.pythonhosted.org/packages/7c/06/63872a64c312a24fb9b4af123ee7007a306617da63ff13bcc1432386ead7/psutil-6.0.0-cp38-abi3-macosx_11_0_arm64.whl", hash = "sha256:ffe7fc9b6b36beadc8c322f84e1caff51e8703b88eee1da46d1e3a6ae11b4fd0", size = 251988 },
]

[[package]]
name = "ptyprocess"
version = "0.7.0"
source = { registry = "https://pypi.org/simple" }
sdist = { url = "https://files.pythonhosted.org/packages/20/e5/16ff212c1e452235a90aeb09066144d0c5a6a8c0834397e03f5224495c4e/ptyprocess-0.7.0.tar.gz", hash = "sha256:5c5d0a3b48ceee0b48485e0c26037c0acd7d29765ca3fbb5cb3831d347423220", size = 70762 }
wheels = [
    { url = "https://files.pythonhosted.org/packages/22/a6/858897256d0deac81a172289110f31629fc4cee19b6f01283303e18c8db3/ptyprocess-0.7.0-py2.py3-none-any.whl", hash = "sha256:4b41f3967fce3af57cc7e94b888626c18bf37a083e3651ca8feeb66d492fef35", size = 13993 },
]

[[package]]
name = "pure-eval"
version = "0.2.3"
source = { registry = "https://pypi.org/simple" }
sdist = { url = "https://files.pythonhosted.org/packages/cd/05/0a34433a064256a578f1783a10da6df098ceaa4a57bbeaa96a6c0352786b/pure_eval-0.2.3.tar.gz", hash = "sha256:5f4e983f40564c576c7c8635ae88db5956bb2229d7e9237d03b3c0b0190eaf42", size = 19752 }
wheels = [
    { url = "https://files.pythonhosted.org/packages/8e/37/efad0257dc6e593a18957422533ff0f87ede7c9c6ea010a2177d738fb82f/pure_eval-0.2.3-py3-none-any.whl", hash = "sha256:1db8e35b67b3d218d818ae653e27f06c3aa420901fa7b081ca98cbedc874e0d0", size = 11842 },
]

[[package]]
name = "pyarrow"
version = "16.1.0"
source = { registry = "https://pypi.org/simple" }
dependencies = [
    { name = "numpy" },
]
sdist = { url = "https://files.pythonhosted.org/packages/1a/f2/67533f116deb6dae7a0ac04681695fe06135912253a115c5ecdc714a32d4/pyarrow-16.1.0.tar.gz", hash = "sha256:15fbb22ea96d11f0b5768504a3f961edab25eaf4197c341720c4a387f6c60315", size = 1080280 }
wheels = [
    { url = "https://files.pythonhosted.org/packages/28/17/a12aaddb818b7b73d17f3304afc22bce32ccb26723b507cc9c267aa809f3/pyarrow-16.1.0-cp311-cp311-macosx_10_15_x86_64.whl", hash = "sha256:d0ebea336b535b37eee9eee31761813086d33ed06de9ab6fc6aaa0bace7b250c", size = 28380406 },
    { url = "https://files.pythonhosted.org/packages/f3/94/4e2a579bbac1adb19e63b054b300f6f7fa04f32f212ce86c18727bdda698/pyarrow-16.1.0-cp311-cp311-macosx_11_0_arm64.whl", hash = "sha256:2e73cfc4a99e796727919c5541c65bb88b973377501e39b9842ea71401ca6c1c", size = 26040531 },
    { url = "https://files.pythonhosted.org/packages/7e/34/d5b6eb5066553533dd6eb9782d50f353f8c6451ee2e49e0ea54d0e67bc34/pyarrow-16.1.0-cp311-cp311-manylinux_2_17_aarch64.manylinux2014_aarch64.whl", hash = "sha256:bf9251264247ecfe93e5f5a0cd43b8ae834f1e61d1abca22da55b20c788417f6", size = 38666685 },
    { url = "https://files.pythonhosted.org/packages/d2/34/4e3c04e7398764e56ef00f8f267f8ebf565808478f5fee850cef4be670c3/pyarrow-16.1.0-cp311-cp311-manylinux_2_17_x86_64.manylinux2014_x86_64.whl", hash = "sha256:ddf5aace92d520d3d2a20031d8b0ec27b4395cab9f74e07cc95edf42a5cc0147", size = 40949577 },
    { url = "https://files.pythonhosted.org/packages/47/62/b446ee0971b00e7437b9c54a8409ae20413235a64c0a301d7cf97070cffa/pyarrow-16.1.0-cp311-cp311-manylinux_2_28_aarch64.whl", hash = "sha256:25233642583bf658f629eb230b9bb79d9af4d9f9229890b3c878699c82f7d11e", size = 38077480 },
    { url = "https://files.pythonhosted.org/packages/fa/15/48a68b30542a0231a75c26d8661bc5c9bbc07b42c5b219e929adba814ba7/pyarrow-16.1.0-cp311-cp311-manylinux_2_28_x86_64.whl", hash = "sha256:a33a64576fddfbec0a44112eaf844c20853647ca833e9a647bfae0582b2ff94b", size = 40821141 },
    { url = "https://files.pythonhosted.org/packages/49/4d/62a09116ec357ade462fac4086e0711457a87177bea25ae46b25897d6d7c/pyarrow-16.1.0-cp311-cp311-win_amd64.whl", hash = "sha256:185d121b50836379fe012753cf15c4ba9638bda9645183ab36246923875f8d1b", size = 25889334 },
    { url = "https://files.pythonhosted.org/packages/84/bd/d5903125e38c33b74f7b3d57ffffd4ef48145208cfd8742367f12effb59c/pyarrow-16.1.0-cp312-cp312-macosx_10_15_x86_64.whl", hash = "sha256:2e51ca1d6ed7f2e9d5c3c83decf27b0d17bb207a7dea986e8dc3e24f80ff7d6f", size = 28372822 },
    { url = "https://files.pythonhosted.org/packages/9b/73/560ef6bf05f16305502b8e368c771e8f82d774898b37a3fb231f89c13342/pyarrow-16.1.0-cp312-cp312-macosx_11_0_arm64.whl", hash = "sha256:06ebccb6f8cb7357de85f60d5da50e83507954af617d7b05f48af1621d331c9a", size = 26004052 },
    { url = "https://files.pythonhosted.org/packages/56/5e/3cd956aceb1c960e8ac6fdc6eea69d642aa2e6ee10e2f10ce7815dbf62a9/pyarrow-16.1.0-cp312-cp312-manylinux_2_17_aarch64.manylinux2014_aarch64.whl", hash = "sha256:b04707f1979815f5e49824ce52d1dceb46e2f12909a48a6a753fe7cafbc44a0c", size = 38660648 },
    { url = "https://files.pythonhosted.org/packages/08/4a/668e7fb6bc564e5361097f1f160b2891ca40bcacfe018638e2841073ec3d/pyarrow-16.1.0-cp312-cp312-manylinux_2_17_x86_64.manylinux2014_x86_64.whl", hash = "sha256:0d32000693deff8dc5df444b032b5985a48592c0697cb6e3071a5d59888714e2", size = 40961053 },
    { url = "https://files.pythonhosted.org/packages/f7/8f/a51a290a855172514b8496c8a74f0e0b98e5e0582d44ae7547cf68dd033b/pyarrow-16.1.0-cp312-cp312-manylinux_2_28_aarch64.whl", hash = "sha256:8785bb10d5d6fd5e15d718ee1d1f914fe768bf8b4d1e5e9bf253de8a26cb1628", size = 38060675 },
    { url = "https://files.pythonhosted.org/packages/25/7b/8da91f8de0b40b760dd748031973b6ac2aa3d4f85c67f45b7e58577ca22e/pyarrow-16.1.0-cp312-cp312-manylinux_2_28_x86_64.whl", hash = "sha256:e1369af39587b794873b8a307cc6623a3b1194e69399af0efd05bb202195a5a7", size = 40826735 },
    { url = "https://files.pythonhosted.org/packages/fa/2b/a0053f1304586f2976cb2c37ddb0e52cf4114220e805ebba272a1e231ccc/pyarrow-16.1.0-cp312-cp312-win_amd64.whl", hash = "sha256:febde33305f1498f6df85e8020bca496d0e9ebf2093bab9e0f65e2b4ae2b3444", size = 25838156 },
]

[[package]]
name = "pyarrow-hotfix"
version = "0.6"
source = { registry = "https://pypi.org/simple" }
sdist = { url = "https://files.pythonhosted.org/packages/70/0a/71da7b0db0c7078d4cf34ecf0c70ded5ed29decc06612097474e0114f4cc/pyarrow_hotfix-0.6.tar.gz", hash = "sha256:79d3e030f7ff890d408a100ac16d6f00b14d44a502d7897cd9fc3e3a534e9945", size = 9754 }
wheels = [
    { url = "https://files.pythonhosted.org/packages/e4/f4/9ec2222f5f5f8ea04f66f184caafd991a39c8782e31f5b0266f101cb68ca/pyarrow_hotfix-0.6-py3-none-any.whl", hash = "sha256:dcc9ae2d220dff0083be6a9aa8e0cdee5182ad358d4931fce825c545e5c89178", size = 7888 },
]

[[package]]
name = "pyasn1"
version = "0.6.1"
source = { registry = "https://pypi.org/simple" }
sdist = { url = "https://files.pythonhosted.org/packages/ba/e9/01f1a64245b89f039897cb0130016d79f77d52669aae6ee7b159a6c4c018/pyasn1-0.6.1.tar.gz", hash = "sha256:6f580d2bdd84365380830acf45550f2511469f673cb4a5ae3857a3170128b034", size = 145322 }
wheels = [
    { url = "https://files.pythonhosted.org/packages/c8/f1/d6a797abb14f6283c0ddff96bbdd46937f64122b8c925cab503dd37f8214/pyasn1-0.6.1-py3-none-any.whl", hash = "sha256:0d632f46f2ba09143da3a8afe9e33fb6f92fa2320ab7e886e2d0f7672af84629", size = 83135 },
]

[[package]]
name = "pyasn1-modules"
version = "0.4.2"
source = { registry = "https://pypi.org/simple" }
dependencies = [
    { name = "pyasn1" },
]
sdist = { url = "https://files.pythonhosted.org/packages/e9/e6/78ebbb10a8c8e4b61a59249394a4a594c1a7af95593dc933a349c8d00964/pyasn1_modules-0.4.2.tar.gz", hash = "sha256:677091de870a80aae844b1ca6134f54652fa2c8c5a52aa396440ac3106e941e6", size = 307892 }
wheels = [
    { url = "https://files.pythonhosted.org/packages/47/8d/d529b5d697919ba8c11ad626e835d4039be708a35b0d22de83a269a6682c/pyasn1_modules-0.4.2-py3-none-any.whl", hash = "sha256:29253a9207ce32b64c3ac6600edc75368f98473906e8fd1043bd6b5b1de2c14a", size = 181259 },
]

[[package]]
name = "pycparser"
version = "2.22"
source = { registry = "https://pypi.org/simple" }
sdist = { url = "https://files.pythonhosted.org/packages/1d/b2/31537cf4b1ca988837256c910a668b553fceb8f069bedc4b1c826024b52c/pycparser-2.22.tar.gz", hash = "sha256:491c8be9c040f5390f5bf44a5b07752bd07f56edf992381b05c701439eec10f6", size = 172736 }
wheels = [
    { url = "https://files.pythonhosted.org/packages/13/a3/a812df4e2dd5696d1f351d58b8fe16a405b234ad2886a0dab9183fb78109/pycparser-2.22-py3-none-any.whl", hash = "sha256:c3702b6d3dd8c7abc1afa565d7e63d53a1d0bd86cdc24edd75470f4de499cfcc", size = 117552 },
]

[[package]]
name = "pydata-google-auth"
version = "1.9.1"
source = { registry = "https://pypi.org/simple" }
dependencies = [
    { name = "google-auth" },
    { name = "google-auth-oauthlib" },
    { name = "setuptools" },
]
sdist = { url = "https://files.pythonhosted.org/packages/3f/0d/455cb39f0d5a914412b57c55c6b16977c61a5ac74b615eea4fb0dc54e329/pydata-google-auth-1.9.1.tar.gz", hash = "sha256:0a51ce41c601ca0bc69b8795bf58bedff74b4a6a007c9106c7cbcdec00eaced2", size = 29814 }
wheels = [
    { url = "https://files.pythonhosted.org/packages/ca/cb/cdeaba62aa3c48f0d8834afb82b4a21463cd83df34fe01f9daa89a08ec6c/pydata_google_auth-1.9.1-py2.py3-none-any.whl", hash = "sha256:75ffce5d106e34b717b31844c1639ea505b7d9550dc23b96fb6c20d086b53fa3", size = 15552 },
]

[[package]]
name = "pygments"
version = "2.18.0"
source = { registry = "https://pypi.org/simple" }
sdist = { url = "https://files.pythonhosted.org/packages/8e/62/8336eff65bcbc8e4cb5d05b55faf041285951b6e80f33e2bff2024788f31/pygments-2.18.0.tar.gz", hash = "sha256:786ff802f32e91311bff3889f6e9a86e81505fe99f2735bb6d60ae0c5004f199", size = 4891905 }
wheels = [
    { url = "https://files.pythonhosted.org/packages/f7/3f/01c8b82017c199075f8f788d0d906b9ffbbc5a47dc9918a945e13d5a2bda/pygments-2.18.0-py3-none-any.whl", hash = "sha256:b8e6aca0523f3ab76fee51799c488e38782ac06eafcf95e7ba832985c8e7b13a", size = 1205513 },
]

[[package]]
name = "pymdown-extensions"
version = "10.9"
source = { registry = "https://pypi.org/simple" }
dependencies = [
    { name = "markdown" },
    { name = "pyyaml" },
]
sdist = { url = "https://files.pythonhosted.org/packages/d8/d3/fb86beeaa4416f73a28a5e8d440976b7cada2b2d7b5e715b2bd849d4de32/pymdown_extensions-10.9.tar.gz", hash = "sha256:6ff740bcd99ec4172a938970d42b96128bdc9d4b9bcad72494f29921dc69b753", size = 812128 }
wheels = [
    { url = "https://files.pythonhosted.org/packages/7b/41/18b5dc5e97ec3ff1c2f51d372e570a9fbe231f1124dcc36dbc6b47f93058/pymdown_extensions-10.9-py3-none-any.whl", hash = "sha256:d323f7e90d83c86113ee78f3fe62fc9dee5f56b54d912660703ea1816fed5626", size = 250954 },
]

[[package]]
name = "pyparsing"
version = "3.1.2"
source = { registry = "https://pypi.org/simple" }
sdist = { url = "https://files.pythonhosted.org/packages/46/3a/31fd28064d016a2182584d579e033ec95b809d8e220e74c4af6f0f2e8842/pyparsing-3.1.2.tar.gz", hash = "sha256:a1bac0ce561155ecc3ed78ca94d3c9378656ad4c94c1270de543f621420f94ad", size = 889571 }
wheels = [
    { url = "https://files.pythonhosted.org/packages/9d/ea/6d76df31432a0e6fdf81681a895f009a4bb47b3c39036db3e1b528191d52/pyparsing-3.1.2-py3-none-any.whl", hash = "sha256:f9db75911801ed778fe61bb643079ff86601aca99fcae6345aa67292038fb742", size = 103245 },
]

[[package]]
name = "pyretailscience"
<<<<<<< HEAD
version = "0.22.0"
=======
version = "0.23.0"
>>>>>>> 8f462950
source = { editable = "." }
dependencies = [
    { name = "duckdb" },
    { name = "graphviz" },
    { name = "ibis-framework", extra = ["duckdb"] },
    { name = "loguru" },
    { name = "matplotlib" },
    { name = "matplotlib-set-diagrams" },
    { name = "numpy" },
    { name = "pandas" },
    { name = "pyarrow" },
    { name = "scikit-learn" },
    { name = "scipy" },
    { name = "toml" },
    { name = "tqdm" },
]

[package.dev-dependencies]
dev = [
    { name = "freezegun" },
    { name = "ibis-framework", extra = ["bigquery"] },
    { name = "nbstripout" },
    { name = "pre-commit" },
    { name = "pytest" },
    { name = "pytest-cov" },
    { name = "pytest-mock" },
    { name = "python-dotenv" },
    { name = "ruff" },
    { name = "tomlkit" },
]
docs = [
    { name = "mike" },
    { name = "mkdocs" },
    { name = "mkdocs-jupyter" },
    { name = "mkdocs-material" },
    { name = "mkdocstrings", extra = ["python"] },
]
examples = [
    { name = "jupyterlab" },
    { name = "tqdm" },
]

[package.metadata]
requires-dist = [
    { name = "duckdb", specifier = ">=1.0.0,<2" },
    { name = "graphviz", specifier = ">=0.20.3,<0.21" },
    { name = "ibis-framework", extras = ["duckdb"], specifier = ">=10.0.0,<11" },
    { name = "loguru", specifier = ">=0.7.2,<0.8" },
    { name = "matplotlib", specifier = ">=3.9.1,<4" },
    { name = "matplotlib-set-diagrams", specifier = "~=0.0.2" },
    { name = "numpy", specifier = ">=1.26.3,<=2" },
    { name = "pandas", specifier = ">=2.2.2,<3" },
    { name = "pyarrow", specifier = ">=16.0.0,<17" },
    { name = "scikit-learn", specifier = ">=1.4.2,<2" },
    { name = "scipy", specifier = ">=1.13.0,<2" },
    { name = "toml", specifier = ">=0.10.2,<0.11" },
    { name = "tqdm", specifier = ">=4.66.1,<5" },
]

[package.metadata.requires-dev]
dev = [
    { name = "freezegun", specifier = ">=1.5.1,<2" },
    { name = "ibis-framework", extras = ["bigquery"], specifier = ">=10.0.0,<11" },
    { name = "nbstripout", specifier = ">=0.7.1,<0.8" },
    { name = "pre-commit", specifier = ">=3.6.2,<4" },
    { name = "pytest", specifier = ">=8.0.0,<9" },
    { name = "pytest-cov", specifier = ">=4.1.0,<5" },
    { name = "pytest-mock", specifier = ">=3.14.0,<4" },
    { name = "python-dotenv", specifier = ">=1.0.0,<2" },
    { name = "ruff", specifier = ">=0.9,<0.10" },
    { name = "tomlkit", specifier = ">=0.12,<1" },
]
docs = [
    { name = "mike", specifier = ">=1.1.2,<2" },
    { name = "mkdocs", specifier = ">=1.5.3,<2" },
    { name = "mkdocs-jupyter", specifier = ">=0.24.6,<0.25" },
    { name = "mkdocs-material", specifier = ">=9.5.4,<10" },
    { name = "mkdocstrings", extras = ["python"], specifier = ">=0.24.0,<0.25" },
]
examples = [
    { name = "jupyterlab", specifier = ">=4.2.5,<5" },
    { name = "tqdm", specifier = ">=4.66.1,<5" },
]

[[package]]
name = "pytest"
version = "8.3.2"
source = { registry = "https://pypi.org/simple" }
dependencies = [
    { name = "colorama", marker = "sys_platform == 'win32'" },
    { name = "iniconfig" },
    { name = "packaging" },
    { name = "pluggy" },
]
sdist = { url = "https://files.pythonhosted.org/packages/b4/8c/9862305bdcd6020bc7b45b1b5e7397a6caf1a33d3025b9a003b39075ffb2/pytest-8.3.2.tar.gz", hash = "sha256:c132345d12ce551242c87269de812483f5bcc87cdbb4722e48487ba194f9fdce", size = 1439314 }
wheels = [
    { url = "https://files.pythonhosted.org/packages/0f/f9/cf155cf32ca7d6fa3601bc4c5dd19086af4b320b706919d48a4c79081cf9/pytest-8.3.2-py3-none-any.whl", hash = "sha256:4ba08f9ae7dcf84ded419494d229b48d0903ea6407b030eaec46df5e6a73bba5", size = 341802 },
]

[[package]]
name = "pytest-cov"
version = "4.1.0"
source = { registry = "https://pypi.org/simple" }
dependencies = [
    { name = "coverage", extra = ["toml"] },
    { name = "pytest" },
]
sdist = { url = "https://files.pythonhosted.org/packages/7a/15/da3df99fd551507694a9b01f512a2f6cf1254f33601605843c3775f39460/pytest-cov-4.1.0.tar.gz", hash = "sha256:3904b13dfbfec47f003b8e77fd5b589cd11904a21ddf1ab38a64f204d6a10ef6", size = 63245 }
wheels = [
    { url = "https://files.pythonhosted.org/packages/a7/4b/8b78d126e275efa2379b1c2e09dc52cf70df16fc3b90613ef82531499d73/pytest_cov-4.1.0-py3-none-any.whl", hash = "sha256:6ba70b9e97e69fcc3fb45bfeab2d0a138fb65c4d0d6a41ef33983ad114be8c3a", size = 21949 },
]

[[package]]
name = "pytest-mock"
version = "3.14.0"
source = { registry = "https://pypi.org/simple" }
dependencies = [
    { name = "pytest" },
]
sdist = { url = "https://files.pythonhosted.org/packages/c6/90/a955c3ab35ccd41ad4de556596fa86685bf4fc5ffcc62d22d856cfd4e29a/pytest-mock-3.14.0.tar.gz", hash = "sha256:2719255a1efeceadbc056d6bf3df3d1c5015530fb40cf347c0f9afac88410bd0", size = 32814 }
wheels = [
    { url = "https://files.pythonhosted.org/packages/f2/3b/b26f90f74e2986a82df6e7ac7e319b8ea7ccece1caec9f8ab6104dc70603/pytest_mock-3.14.0-py3-none-any.whl", hash = "sha256:0b72c38033392a5f4621342fe11e9219ac11ec9d375f8e2a0c164539e0d70f6f", size = 9863 },
]

[[package]]
name = "python-dateutil"
version = "2.9.0.post0"
source = { registry = "https://pypi.org/simple" }
dependencies = [
    { name = "six" },
]
sdist = { url = "https://files.pythonhosted.org/packages/66/c0/0c8b6ad9f17a802ee498c46e004a0eb49bc148f2fd230864601a86dcf6db/python-dateutil-2.9.0.post0.tar.gz", hash = "sha256:37dd54208da7e1cd875388217d5e00ebd4179249f90fb72437e91a35459a0ad3", size = 342432 }
wheels = [
    { url = "https://files.pythonhosted.org/packages/ec/57/56b9bcc3c9c6a792fcbaf139543cee77261f3651ca9da0c93f5c1221264b/python_dateutil-2.9.0.post0-py2.py3-none-any.whl", hash = "sha256:a8b2bc7bffae282281c8140a97d3aa9c14da0b136dfe83f850eea9a5f7470427", size = 229892 },
]

[[package]]
name = "python-dotenv"
version = "1.1.0"
source = { registry = "https://pypi.org/simple" }
sdist = { url = "https://files.pythonhosted.org/packages/88/2c/7bb1416c5620485aa793f2de31d3df393d3686aa8a8506d11e10e13c5baf/python_dotenv-1.1.0.tar.gz", hash = "sha256:41f90bc6f5f177fb41f53e87666db362025010eb28f60a01c9143bfa33a2b2d5", size = 39920 }
wheels = [
    { url = "https://files.pythonhosted.org/packages/1e/18/98a99ad95133c6a6e2005fe89faedf294a748bd5dc803008059409ac9b1e/python_dotenv-1.1.0-py3-none-any.whl", hash = "sha256:d7c01d9e2293916c18baf562d95698754b0dbbb5e74d457c45d4f6561fb9d55d", size = 20256 },
]

[[package]]
name = "python-json-logger"
version = "2.0.7"
source = { registry = "https://pypi.org/simple" }
sdist = { url = "https://files.pythonhosted.org/packages/4f/da/95963cebfc578dabd323d7263958dfb68898617912bb09327dd30e9c8d13/python-json-logger-2.0.7.tar.gz", hash = "sha256:23e7ec02d34237c5aa1e29a070193a4ea87583bb4e7f8fd06d3de8264c4b2e1c", size = 10508 }
wheels = [
    { url = "https://files.pythonhosted.org/packages/35/a6/145655273568ee78a581e734cf35beb9e33a370b29c5d3c8fee3744de29f/python_json_logger-2.0.7-py3-none-any.whl", hash = "sha256:f380b826a991ebbe3de4d897aeec42760035ac760345e57b812938dc8b35e2bd", size = 8067 },
]

[[package]]
name = "pytz"
version = "2024.1"
source = { registry = "https://pypi.org/simple" }
sdist = { url = "https://files.pythonhosted.org/packages/90/26/9f1f00a5d021fff16dee3de13d43e5e978f3d58928e129c3a62cf7eb9738/pytz-2024.1.tar.gz", hash = "sha256:2a29735ea9c18baf14b448846bde5a48030ed267578472d8955cd0e7443a9812", size = 316214 }
wheels = [
    { url = "https://files.pythonhosted.org/packages/9c/3d/a121f284241f08268b21359bd425f7d4825cffc5ac5cd0e1b3d82ffd2b10/pytz-2024.1-py2.py3-none-any.whl", hash = "sha256:328171f4e3623139da4983451950b28e95ac706e13f3f2630a879749e7a8b319", size = 505474 },
]

[[package]]
name = "pywin32"
version = "306"
source = { registry = "https://pypi.org/simple" }
wheels = [
    { url = "https://files.pythonhosted.org/packages/8b/1e/fc18ad83ca553e01b97aa8393ff10e33c1fb57801db05488b83282ee9913/pywin32-306-cp311-cp311-win32.whl", hash = "sha256:e65028133d15b64d2ed8f06dd9fbc268352478d4f9289e69c190ecd6818b6407", size = 8507689 },
    { url = "https://files.pythonhosted.org/packages/7e/9e/ad6b1ae2a5ad1066dc509350e0fbf74d8d50251a51e420a2a8feaa0cecbd/pywin32-306-cp311-cp311-win_amd64.whl", hash = "sha256:a7639f51c184c0272e93f244eb24dafca9b1855707d94c192d4a0b4c01e1100e", size = 9227547 },
    { url = "https://files.pythonhosted.org/packages/91/20/f744bff1da8f43388498503634378dbbefbe493e65675f2cc52f7185c2c2/pywin32-306-cp311-cp311-win_arm64.whl", hash = "sha256:70dba0c913d19f942a2db25217d9a1b726c278f483a919f1abfed79c9cf64d3a", size = 10388324 },
    { url = "https://files.pythonhosted.org/packages/14/91/17e016d5923e178346aabda3dfec6629d1a26efe587d19667542105cf0a6/pywin32-306-cp312-cp312-win32.whl", hash = "sha256:383229d515657f4e3ed1343da8be101000562bf514591ff383ae940cad65458b", size = 8507705 },
    { url = "https://files.pythonhosted.org/packages/83/1c/25b79fc3ec99b19b0a0730cc47356f7e2959863bf9f3cd314332bddb4f68/pywin32-306-cp312-cp312-win_amd64.whl", hash = "sha256:37257794c1ad39ee9be652da0462dc2e394c8159dfd913a8a4e8eb6fd346da0e", size = 9227429 },
    { url = "https://files.pythonhosted.org/packages/1c/43/e3444dc9a12f8365d9603c2145d16bf0a2f8180f343cf87be47f5579e547/pywin32-306-cp312-cp312-win_arm64.whl", hash = "sha256:5821ec52f6d321aa59e2db7e0a35b997de60c201943557d108af9d4ae1ec7040", size = 10388145 },
]

[[package]]
name = "pywinpty"
version = "2.0.13"
source = { registry = "https://pypi.org/simple" }
sdist = { url = "https://files.pythonhosted.org/packages/33/d9/93956af389ab7d4ef2f558b1cc6c5cb48885d254ac882f212964c30a1e4f/pywinpty-2.0.13.tar.gz", hash = "sha256:c34e32351a3313ddd0d7da23d27f835c860d32fe4ac814d372a3ea9594f41dde", size = 28240 }
wheels = [
    { url = "https://files.pythonhosted.org/packages/02/f0/2004a0c907eb74155b6fafa5801931d9e15d55905db6811f146cc2d145cd/pywinpty-2.0.13-cp311-none-win_amd64.whl", hash = "sha256:b96fb14698db1284db84ca38c79f15b4cfdc3172065b5137383910567591fa99", size = 1399007 },
    { url = "https://files.pythonhosted.org/packages/49/37/c0dcb1dca094af3605dd22c0528839a65bc4e1e78bb91eb12841d18fa3f1/pywinpty-2.0.13-cp312-none-win_amd64.whl", hash = "sha256:2fd876b82ca750bb1333236ce98488c1be96b08f4f7647cfdf4129dfad83c2d4", size = 1399803 },
]

[[package]]
name = "pyyaml"
version = "6.0.2"
source = { registry = "https://pypi.org/simple" }
sdist = { url = "https://files.pythonhosted.org/packages/54/ed/79a089b6be93607fa5cdaedf301d7dfb23af5f25c398d5ead2525b063e17/pyyaml-6.0.2.tar.gz", hash = "sha256:d584d9ec91ad65861cc08d42e834324ef890a082e591037abe114850ff7bbc3e", size = 130631 }
wheels = [
    { url = "https://files.pythonhosted.org/packages/f8/aa/7af4e81f7acba21a4c6be026da38fd2b872ca46226673c89a758ebdc4fd2/PyYAML-6.0.2-cp311-cp311-macosx_10_9_x86_64.whl", hash = "sha256:cc1c1159b3d456576af7a3e4d1ba7e6924cb39de8f67111c735f6fc832082774", size = 184612 },
    { url = "https://files.pythonhosted.org/packages/8b/62/b9faa998fd185f65c1371643678e4d58254add437edb764a08c5a98fb986/PyYAML-6.0.2-cp311-cp311-macosx_11_0_arm64.whl", hash = "sha256:1e2120ef853f59c7419231f3bf4e7021f1b936f6ebd222406c3b60212205d2ee", size = 172040 },
    { url = "https://files.pythonhosted.org/packages/ad/0c/c804f5f922a9a6563bab712d8dcc70251e8af811fce4524d57c2c0fd49a4/PyYAML-6.0.2-cp311-cp311-manylinux_2_17_aarch64.manylinux2014_aarch64.whl", hash = "sha256:5d225db5a45f21e78dd9358e58a98702a0302f2659a3c6cd320564b75b86f47c", size = 736829 },
    { url = "https://files.pythonhosted.org/packages/51/16/6af8d6a6b210c8e54f1406a6b9481febf9c64a3109c541567e35a49aa2e7/PyYAML-6.0.2-cp311-cp311-manylinux_2_17_s390x.manylinux2014_s390x.whl", hash = "sha256:5ac9328ec4831237bec75defaf839f7d4564be1e6b25ac710bd1a96321cc8317", size = 764167 },
    { url = "https://files.pythonhosted.org/packages/75/e4/2c27590dfc9992f73aabbeb9241ae20220bd9452df27483b6e56d3975cc5/PyYAML-6.0.2-cp311-cp311-manylinux_2_17_x86_64.manylinux2014_x86_64.whl", hash = "sha256:3ad2a3decf9aaba3d29c8f537ac4b243e36bef957511b4766cb0057d32b0be85", size = 762952 },
    { url = "https://files.pythonhosted.org/packages/9b/97/ecc1abf4a823f5ac61941a9c00fe501b02ac3ab0e373c3857f7d4b83e2b6/PyYAML-6.0.2-cp311-cp311-musllinux_1_1_aarch64.whl", hash = "sha256:ff3824dc5261f50c9b0dfb3be22b4567a6f938ccce4587b38952d85fd9e9afe4", size = 735301 },
    { url = "https://files.pythonhosted.org/packages/45/73/0f49dacd6e82c9430e46f4a027baa4ca205e8b0a9dce1397f44edc23559d/PyYAML-6.0.2-cp311-cp311-musllinux_1_1_x86_64.whl", hash = "sha256:797b4f722ffa07cc8d62053e4cff1486fa6dc094105d13fea7b1de7d8bf71c9e", size = 756638 },
    { url = "https://files.pythonhosted.org/packages/22/5f/956f0f9fc65223a58fbc14459bf34b4cc48dec52e00535c79b8db361aabd/PyYAML-6.0.2-cp311-cp311-win32.whl", hash = "sha256:11d8f3dd2b9c1207dcaf2ee0bbbfd5991f571186ec9cc78427ba5bd32afae4b5", size = 143850 },
    { url = "https://files.pythonhosted.org/packages/ed/23/8da0bbe2ab9dcdd11f4f4557ccaf95c10b9811b13ecced089d43ce59c3c8/PyYAML-6.0.2-cp311-cp311-win_amd64.whl", hash = "sha256:e10ce637b18caea04431ce14fabcf5c64a1c61ec9c56b071a4b7ca131ca52d44", size = 161980 },
    { url = "https://files.pythonhosted.org/packages/86/0c/c581167fc46d6d6d7ddcfb8c843a4de25bdd27e4466938109ca68492292c/PyYAML-6.0.2-cp312-cp312-macosx_10_9_x86_64.whl", hash = "sha256:c70c95198c015b85feafc136515252a261a84561b7b1d51e3384e0655ddf25ab", size = 183873 },
    { url = "https://files.pythonhosted.org/packages/a8/0c/38374f5bb272c051e2a69281d71cba6fdb983413e6758b84482905e29a5d/PyYAML-6.0.2-cp312-cp312-macosx_11_0_arm64.whl", hash = "sha256:ce826d6ef20b1bc864f0a68340c8b3287705cae2f8b4b1d932177dcc76721725", size = 173302 },
    { url = "https://files.pythonhosted.org/packages/c3/93/9916574aa8c00aa06bbac729972eb1071d002b8e158bd0e83a3b9a20a1f7/PyYAML-6.0.2-cp312-cp312-manylinux_2_17_aarch64.manylinux2014_aarch64.whl", hash = "sha256:1f71ea527786de97d1a0cc0eacd1defc0985dcf6b3f17bb77dcfc8c34bec4dc5", size = 739154 },
    { url = "https://files.pythonhosted.org/packages/95/0f/b8938f1cbd09739c6da569d172531567dbcc9789e0029aa070856f123984/PyYAML-6.0.2-cp312-cp312-manylinux_2_17_s390x.manylinux2014_s390x.whl", hash = "sha256:9b22676e8097e9e22e36d6b7bda33190d0d400f345f23d4065d48f4ca7ae0425", size = 766223 },
    { url = "https://files.pythonhosted.org/packages/b9/2b/614b4752f2e127db5cc206abc23a8c19678e92b23c3db30fc86ab731d3bd/PyYAML-6.0.2-cp312-cp312-manylinux_2_17_x86_64.manylinux2014_x86_64.whl", hash = "sha256:80bab7bfc629882493af4aa31a4cfa43a4c57c83813253626916b8c7ada83476", size = 767542 },
    { url = "https://files.pythonhosted.org/packages/d4/00/dd137d5bcc7efea1836d6264f049359861cf548469d18da90cd8216cf05f/PyYAML-6.0.2-cp312-cp312-musllinux_1_1_aarch64.whl", hash = "sha256:0833f8694549e586547b576dcfaba4a6b55b9e96098b36cdc7ebefe667dfed48", size = 731164 },
    { url = "https://files.pythonhosted.org/packages/c9/1f/4f998c900485e5c0ef43838363ba4a9723ac0ad73a9dc42068b12aaba4e4/PyYAML-6.0.2-cp312-cp312-musllinux_1_1_x86_64.whl", hash = "sha256:8b9c7197f7cb2738065c481a0461e50ad02f18c78cd75775628afb4d7137fb3b", size = 756611 },
    { url = "https://files.pythonhosted.org/packages/df/d1/f5a275fdb252768b7a11ec63585bc38d0e87c9e05668a139fea92b80634c/PyYAML-6.0.2-cp312-cp312-win32.whl", hash = "sha256:ef6107725bd54b262d6dedcc2af448a266975032bc85ef0172c5f059da6325b4", size = 140591 },
    { url = "https://files.pythonhosted.org/packages/0c/e8/4f648c598b17c3d06e8753d7d13d57542b30d56e6c2dedf9c331ae56312e/PyYAML-6.0.2-cp312-cp312-win_amd64.whl", hash = "sha256:7e7401d0de89a9a855c839bc697c079a4af81cf878373abd7dc625847d25cbd8", size = 156338 },
]

[[package]]
name = "pyyaml-env-tag"
version = "0.1"
source = { registry = "https://pypi.org/simple" }
dependencies = [
    { name = "pyyaml" },
]
sdist = { url = "https://files.pythonhosted.org/packages/fb/8e/da1c6c58f751b70f8ceb1eb25bc25d524e8f14fe16edcce3f4e3ba08629c/pyyaml_env_tag-0.1.tar.gz", hash = "sha256:70092675bda14fdec33b31ba77e7543de9ddc88f2e5b99160396572d11525bdb", size = 5631 }
wheels = [
    { url = "https://files.pythonhosted.org/packages/5a/66/bbb1dd374f5c870f59c5bb1db0e18cbe7fa739415a24cbd95b2d1f5ae0c4/pyyaml_env_tag-0.1-py3-none-any.whl", hash = "sha256:af31106dec8a4d68c60207c1886031cbf839b68aa7abccdb19868200532c2069", size = 3911 },
]

[[package]]
name = "pyzmq"
version = "26.1.0"
source = { registry = "https://pypi.org/simple" }
dependencies = [
    { name = "cffi", marker = "implementation_name == 'pypy'" },
]
sdist = { url = "https://files.pythonhosted.org/packages/39/a3/3f8dac25b443ca527eddd9559b390bfb539f6ee6fb0b824427315dfe585d/pyzmq-26.1.0.tar.gz", hash = "sha256:6c5aeea71f018ebd3b9115c7cb13863dd850e98ca6b9258509de1246461a7e7f", size = 271079 }
wheels = [
    { url = "https://files.pythonhosted.org/packages/7e/f8/91f8b78ecba994e4178db61bd9411d60c8bc5183f16e52e024eaeb8ca524/pyzmq-26.1.0-cp311-cp311-macosx_10_15_universal2.whl", hash = "sha256:46d6800b45015f96b9d92ece229d92f2aef137d82906577d55fadeb9cf5fcb71", size = 1340624 },
    { url = "https://files.pythonhosted.org/packages/19/f6/a7491ad62c5a5fb714a53382bc25ad298d05a2afad958f526a76a6010408/pyzmq-26.1.0-cp311-cp311-macosx_10_9_x86_64.whl", hash = "sha256:5bc2431167adc50ba42ea3e5e5f5cd70d93e18ab7b2f95e724dd8e1bd2c38120", size = 1008878 },
    { url = "https://files.pythonhosted.org/packages/44/55/d1a300b126c99b5491dd4f4e571d29c9b3625c1a1e9b4a302433e6c90b1d/pyzmq-26.1.0-cp311-cp311-manylinux_2_17_aarch64.manylinux2014_aarch64.whl", hash = "sha256:b3bb34bebaa1b78e562931a1687ff663d298013f78f972a534f36c523311a84d", size = 672598 },
    { url = "https://files.pythonhosted.org/packages/63/d0/3d85804dd4757efb87aa8cd42eb51dea270d79e78e2899eec10730ec6d2d/pyzmq-26.1.0-cp311-cp311-manylinux_2_17_i686.manylinux2014_i686.whl", hash = "sha256:bd3f6329340cef1c7ba9611bd038f2d523cea79f09f9c8f6b0553caba59ec562", size = 909927 },
    { url = "https://files.pythonhosted.org/packages/bc/38/04cd640ef14ccb3d1701c43b35078d07244852516453684498c74582a0d0/pyzmq-26.1.0-cp311-cp311-manylinux_2_17_x86_64.manylinux2014_x86_64.whl", hash = "sha256:471880c4c14e5a056a96cd224f5e71211997d40b4bf5e9fdded55dafab1f98f2", size = 867701 },
    { url = "https://files.pythonhosted.org/packages/98/51/acb359a48f0431acc1b5f6da7ab952e7e18a2783f45e05247283330aba20/pyzmq-26.1.0-cp311-cp311-manylinux_2_28_x86_64.whl", hash = "sha256:ce6f2b66799971cbae5d6547acefa7231458289e0ad481d0be0740535da38d8b", size = 869119 },
    { url = "https://files.pythonhosted.org/packages/e8/f2/ef5af15316b8cc6e503866bc7c198c8219db7444b2e7dd81c50830764e77/pyzmq-26.1.0-cp311-cp311-musllinux_1_1_aarch64.whl", hash = "sha256:0a1f6ea5b1d6cdbb8cfa0536f0d470f12b4b41ad83625012e575f0e3ecfe97f0", size = 1203068 },
    { url = "https://files.pythonhosted.org/packages/50/0d/8b60715ad3168dd9dc34aefe218e110f26d6127a95274cedbf2802e1a070/pyzmq-26.1.0-cp311-cp311-musllinux_1_1_i686.whl", hash = "sha256:b45e6445ac95ecb7d728604bae6538f40ccf4449b132b5428c09918523abc96d", size = 1514462 },
    { url = "https://files.pythonhosted.org/packages/5f/b4/54045c3085f171fd6fa204eca12ec8b04af9992f1dfc1b9fa6c5a57c4331/pyzmq-26.1.0-cp311-cp311-musllinux_1_1_x86_64.whl", hash = "sha256:94c4262626424683feea0f3c34951d39d49d354722db2745c42aa6bb50ecd93b", size = 1414180 },
    { url = "https://files.pythonhosted.org/packages/1c/c9/e7e111dcfa741da466a47e07e1251de5b765751a26f49e878943a934986b/pyzmq-26.1.0-cp311-cp311-win32.whl", hash = "sha256:a0f0ab9df66eb34d58205913f4540e2ad17a175b05d81b0b7197bc57d000e829", size = 631173 },
    { url = "https://files.pythonhosted.org/packages/03/c9/ab7fc5d91de60812dfa8f6852b8f91af13e86bcb3ba5489eb44d5b0c62cf/pyzmq-26.1.0-cp311-cp311-win_amd64.whl", hash = "sha256:8efb782f5a6c450589dbab4cb0f66f3a9026286333fe8f3a084399149af52f29", size = 722555 },
    { url = "https://files.pythonhosted.org/packages/39/80/7134d29bd7948adacd669233d858ec391adfb23146a480ef65e0a7077775/pyzmq-26.1.0-cp311-cp311-win_arm64.whl", hash = "sha256:f133d05aaf623519f45e16ab77526e1e70d4e1308e084c2fb4cedb1a0c764bbb", size = 812849 },
    { url = "https://files.pythonhosted.org/packages/09/9b/da27b045118fe54bc7131bd8aa73a3238590acea9ed966a391569675902d/pyzmq-26.1.0-cp312-cp312-macosx_10_15_universal2.whl", hash = "sha256:3d3146b1c3dcc8a1539e7cc094700b2be1e605a76f7c8f0979b6d3bde5ad4072", size = 1343104 },
    { url = "https://files.pythonhosted.org/packages/97/b1/0ab8bca608e3074085b5a67ae56fc8f80f0297c194c9f41182b1d16ccdb0/pyzmq-26.1.0-cp312-cp312-macosx_10_9_x86_64.whl", hash = "sha256:d9270fbf038bf34ffca4855bcda6e082e2c7f906b9eb8d9a8ce82691166060f7", size = 1008448 },
    { url = "https://files.pythonhosted.org/packages/66/53/75aeb2fdde6860f4dcbeacafcac0b913cb864b008c1622eea3303d60f1a6/pyzmq-26.1.0-cp312-cp312-manylinux_2_17_aarch64.manylinux2014_aarch64.whl", hash = "sha256:995301f6740a421afc863a713fe62c0aaf564708d4aa057dfdf0f0f56525294b", size = 665210 },
    { url = "https://files.pythonhosted.org/packages/ef/db/d4cf6b0c29d366b51e44409834bb8f76b824ee95db02c00aea12b45ce5a2/pyzmq-26.1.0-cp312-cp312-manylinux_2_17_i686.manylinux2014_i686.whl", hash = "sha256:e7eca8b89e56fb8c6c26dd3e09bd41b24789022acf1cf13358e96f1cafd8cae3", size = 903091 },
    { url = "https://files.pythonhosted.org/packages/09/8f/6feec7e80692cf8887a3551d489e15e49afaec7d98ebb918a7787229e536/pyzmq-26.1.0-cp312-cp312-manylinux_2_17_x86_64.manylinux2014_x86_64.whl", hash = "sha256:90d4feb2e83dfe9ace6374a847e98ee9d1246ebadcc0cb765482e272c34e5820", size = 859789 },
    { url = "https://files.pythonhosted.org/packages/d6/e3/38137cd781527f91db4def5cb798a5d31d2ed2887362c997fdeaf9e3b59f/pyzmq-26.1.0-cp312-cp312-manylinux_2_28_x86_64.whl", hash = "sha256:d4fafc2eb5d83f4647331267808c7e0c5722c25a729a614dc2b90479cafa78bd", size = 860317 },
    { url = "https://files.pythonhosted.org/packages/98/6d/97a5d67a979923bd0f902f1decc3122c609e55a92d28e3bed2b89014694f/pyzmq-26.1.0-cp312-cp312-musllinux_1_1_aarch64.whl", hash = "sha256:58c33dc0e185dd97a9ac0288b3188d1be12b756eda67490e6ed6a75cf9491d79", size = 1195885 },
    { url = "https://files.pythonhosted.org/packages/d6/4f/7fdfc133394aa15bcb9d4de30d548a514223a3bbc8c3d04c3f090bf6b3c9/pyzmq-26.1.0-cp312-cp312-musllinux_1_1_i686.whl", hash = "sha256:68a0a1d83d33d8367ddddb3e6bb4afbb0f92bd1dac2c72cd5e5ddc86bdafd3eb", size = 1507229 },
    { url = "https://files.pythonhosted.org/packages/17/d1/d37ad4b332a706d9cb891757028d74e56cd26e2fd601a4dcd6954ff04a5d/pyzmq-26.1.0-cp312-cp312-musllinux_1_1_x86_64.whl", hash = "sha256:2ae7c57e22ad881af78075e0cea10a4c778e67234adc65c404391b417a4dda83", size = 1406430 },
    { url = "https://files.pythonhosted.org/packages/c8/f6/0d29eb77ff9e551a50938550fb27b954d48e66bbc5b09ae0bc8dfa157bb1/pyzmq-26.1.0-cp312-cp312-win32.whl", hash = "sha256:347e84fc88cc4cb646597f6d3a7ea0998f887ee8dc31c08587e9c3fd7b5ccef3", size = 630090 },
    { url = "https://files.pythonhosted.org/packages/d9/9f/cb6056a2692ced5e9598a3c6d4d84de7b53bec13102e537eab9ae84c793f/pyzmq-26.1.0-cp312-cp312-win_amd64.whl", hash = "sha256:9f136a6e964830230912f75b5a116a21fe8e34128dcfd82285aa0ef07cb2c7bd", size = 718221 },
    { url = "https://files.pythonhosted.org/packages/38/6d/56dae26da7b7d474e4b137a4dc562cd9ce02417e3f7f2c749699dc903b97/pyzmq-26.1.0-cp312-cp312-win_arm64.whl", hash = "sha256:a4b7a989c8f5a72ab1b2bbfa58105578753ae77b71ba33e7383a31ff75a504c4", size = 809702 },
]

[[package]]
name = "referencing"
version = "0.35.1"
source = { registry = "https://pypi.org/simple" }
dependencies = [
    { name = "attrs" },
    { name = "rpds-py" },
]
sdist = { url = "https://files.pythonhosted.org/packages/99/5b/73ca1f8e72fff6fa52119dbd185f73a907b1989428917b24cff660129b6d/referencing-0.35.1.tar.gz", hash = "sha256:25b42124a6c8b632a425174f24087783efb348a6f1e0008e63cd4466fedf703c", size = 62991 }
wheels = [
    { url = "https://files.pythonhosted.org/packages/b7/59/2056f61236782a2c86b33906c025d4f4a0b17be0161b63b70fd9e8775d36/referencing-0.35.1-py3-none-any.whl", hash = "sha256:eda6d3234d62814d1c64e305c1331c9a3a6132da475ab6382eaa997b21ee75de", size = 26684 },
]

[[package]]
name = "regex"
version = "2024.7.24"
source = { registry = "https://pypi.org/simple" }
sdist = { url = "https://files.pythonhosted.org/packages/3f/51/64256d0dc72816a4fe3779449627c69ec8fee5a5625fd60ba048f53b3478/regex-2024.7.24.tar.gz", hash = "sha256:9cfd009eed1a46b27c14039ad5bbc5e71b6367c5b2e6d5f5da0ea91600817506", size = 393485 }
wheels = [
    { url = "https://files.pythonhosted.org/packages/cb/ec/261f8434a47685d61e59a4ef3d9ce7902af521219f3ebd2194c7adb171a6/regex-2024.7.24-cp311-cp311-macosx_10_9_universal2.whl", hash = "sha256:382281306e3adaaa7b8b9ebbb3ffb43358a7bbf585fa93821300a418bb975281", size = 470810 },
    { url = "https://files.pythonhosted.org/packages/f0/47/f33b1cac88841f95fff862476a9e875d9a10dae6912a675c6f13c128e5d9/regex-2024.7.24-cp311-cp311-macosx_10_9_x86_64.whl", hash = "sha256:4fdd1384619f406ad9037fe6b6eaa3de2749e2e12084abc80169e8e075377d3b", size = 282126 },
    { url = "https://files.pythonhosted.org/packages/fc/1b/256ca4e2d5041c0aa2f1dc222f04412b796346ab9ce2aa5147405a9457b4/regex-2024.7.24-cp311-cp311-macosx_11_0_arm64.whl", hash = "sha256:3d974d24edb231446f708c455fd08f94c41c1ff4f04bcf06e5f36df5ef50b95a", size = 278920 },
    { url = "https://files.pythonhosted.org/packages/91/03/4603ec057c0bafd2f6f50b0bdda4b12a0ff81022decf1de007b485c356a6/regex-2024.7.24-cp311-cp311-manylinux_2_17_aarch64.manylinux2014_aarch64.whl", hash = "sha256:a2ec4419a3fe6cf8a4795752596dfe0adb4aea40d3683a132bae9c30b81e8d73", size = 785420 },
    { url = "https://files.pythonhosted.org/packages/75/f8/13b111fab93e6273e26de2926345e5ecf6ddad1e44c4d419d7b0924f9c52/regex-2024.7.24-cp311-cp311-manylinux_2_17_ppc64le.manylinux2014_ppc64le.whl", hash = "sha256:eb563dd3aea54c797adf513eeec819c4213d7dbfc311874eb4fd28d10f2ff0f2", size = 828164 },
    { url = "https://files.pythonhosted.org/packages/4a/80/bc3b9d31bd47ff578758af929af0ac1d6169b247e26fa6e87764007f3d93/regex-2024.7.24-cp311-cp311-manylinux_2_17_s390x.manylinux2014_s390x.whl", hash = "sha256:45104baae8b9f67569f0f1dca5e1f1ed77a54ae1cd8b0b07aba89272710db61e", size = 812621 },
    { url = "https://files.pythonhosted.org/packages/8b/77/92d4a14530900d46dddc57b728eea65d723cc9fcfd07b96c2c141dabba84/regex-2024.7.24-cp311-cp311-manylinux_2_17_x86_64.manylinux2014_x86_64.whl", hash = "sha256:994448ee01864501912abf2bad9203bffc34158e80fe8bfb5b031f4f8e16da51", size = 786609 },
    { url = "https://files.pythonhosted.org/packages/35/58/06695fd8afad4c8ed0a53ec5e222156398b9fe5afd58887ab94ea68e4d16/regex-2024.7.24-cp311-cp311-manylinux_2_5_i686.manylinux1_i686.manylinux_2_17_i686.manylinux2014_i686.whl", hash = "sha256:3fac296f99283ac232d8125be932c5cd7644084a30748fda013028c815ba3364", size = 775290 },
    { url = "https://files.pythonhosted.org/packages/1b/0f/50b97ee1fc6965744b9e943b5c0f3740792ab54792df73d984510964ef29/regex-2024.7.24-cp311-cp311-musllinux_1_2_aarch64.whl", hash = "sha256:7e37e809b9303ec3a179085415cb5f418ecf65ec98cdfe34f6a078b46ef823ee", size = 772849 },
    { url = "https://files.pythonhosted.org/packages/8f/64/565ff6cf241586ab7ae76bb4138c4d29bc1d1780973b457c2db30b21809a/regex-2024.7.24-cp311-cp311-musllinux_1_2_i686.whl", hash = "sha256:01b689e887f612610c869421241e075c02f2e3d1ae93a037cb14f88ab6a8934c", size = 778428 },
    { url = "https://files.pythonhosted.org/packages/e5/fe/4ceabf4382e44e1e096ac46fd5e3bca490738b24157116a48270fd542e88/regex-2024.7.24-cp311-cp311-musllinux_1_2_ppc64le.whl", hash = "sha256:f6442f0f0ff81775eaa5b05af8a0ffa1dda36e9cf6ec1e0d3d245e8564b684ce", size = 849436 },
    { url = "https://files.pythonhosted.org/packages/68/23/1868e40d6b594843fd1a3498ffe75d58674edfc90d95e18dd87865b93bf2/regex-2024.7.24-cp311-cp311-musllinux_1_2_s390x.whl", hash = "sha256:871e3ab2838fbcb4e0865a6e01233975df3a15e6fce93b6f99d75cacbd9862d1", size = 849484 },
    { url = "https://files.pythonhosted.org/packages/f3/52/bff76de2f6e2bc05edce3abeb7e98e6309aa022fc06071100a0216fbeb50/regex-2024.7.24-cp311-cp311-musllinux_1_2_x86_64.whl", hash = "sha256:c918b7a1e26b4ab40409820ddccc5d49871a82329640f5005f73572d5eaa9b5e", size = 776712 },
    { url = "https://files.pythonhosted.org/packages/f2/72/70ade7b0b5fe5c6df38fdfa2a5a8273e3ea6a10b772aa671b7e889e78bae/regex-2024.7.24-cp311-cp311-win32.whl", hash = "sha256:2dfbb8baf8ba2c2b9aa2807f44ed272f0913eeeba002478c4577b8d29cde215c", size = 257716 },
    { url = "https://files.pythonhosted.org/packages/04/4d/80e04f4e27ab0cbc9096e2d10696da6d9c26a39b60db52670fd57614fea5/regex-2024.7.24-cp311-cp311-win_amd64.whl", hash = "sha256:538d30cd96ed7d1416d3956f94d54e426a8daf7c14527f6e0d6d425fcb4cca52", size = 269662 },
    { url = "https://files.pythonhosted.org/packages/0f/26/f505782f386ac0399a9237571833f187414882ab6902e2e71a1ecb506835/regex-2024.7.24-cp312-cp312-macosx_10_9_universal2.whl", hash = "sha256:fe4ebef608553aff8deb845c7f4f1d0740ff76fa672c011cc0bacb2a00fbde86", size = 471748 },
    { url = "https://files.pythonhosted.org/packages/bb/1d/ea9a21beeb433dbfca31ab82867d69cb67ff8674af9fab6ebd55fa9d3387/regex-2024.7.24-cp312-cp312-macosx_10_9_x86_64.whl", hash = "sha256:74007a5b25b7a678459f06559504f1eec2f0f17bca218c9d56f6a0a12bfffdad", size = 282841 },
    { url = "https://files.pythonhosted.org/packages/9b/f2/c6182095baf0a10169c34e87133a8e73b2e816a80035669b1278e927685e/regex-2024.7.24-cp312-cp312-macosx_11_0_arm64.whl", hash = "sha256:7df9ea48641da022c2a3c9c641650cd09f0cd15e8908bf931ad538f5ca7919c9", size = 279114 },
    { url = "https://files.pythonhosted.org/packages/72/58/b5161bf890b6ca575a25685f19a4a3e3b6f4a072238814f8658123177d84/regex-2024.7.24-cp312-cp312-manylinux_2_17_aarch64.manylinux2014_aarch64.whl", hash = "sha256:6a1141a1dcc32904c47f6846b040275c6e5de0bf73f17d7a409035d55b76f289", size = 789749 },
    { url = "https://files.pythonhosted.org/packages/09/fb/5381b19b62f3a3494266be462f6a015a869cf4bfd8e14d6e7db67e2c8069/regex-2024.7.24-cp312-cp312-manylinux_2_17_ppc64le.manylinux2014_ppc64le.whl", hash = "sha256:80c811cfcb5c331237d9bad3bea2c391114588cf4131707e84d9493064d267f9", size = 831666 },
    { url = "https://files.pythonhosted.org/packages/3d/6d/2a21c85f970f9be79357d12cf4b97f4fc6bf3bf6b843c39dabbc4e5f1181/regex-2024.7.24-cp312-cp312-manylinux_2_17_s390x.manylinux2014_s390x.whl", hash = "sha256:7214477bf9bd195894cf24005b1e7b496f46833337b5dedb7b2a6e33f66d962c", size = 817544 },
    { url = "https://files.pythonhosted.org/packages/f9/ae/5f23e64f6cf170614237c654f3501a912dfb8549143d4b91d1cd13dba319/regex-2024.7.24-cp312-cp312-manylinux_2_17_x86_64.manylinux2014_x86_64.whl", hash = "sha256:d55588cba7553f0b6ec33130bc3e114b355570b45785cebdc9daed8c637dd440", size = 790854 },
    { url = "https://files.pythonhosted.org/packages/29/0a/d04baad1bbc49cdfb4aef90c4fc875a60aaf96d35a1616f1dfe8149716bc/regex-2024.7.24-cp312-cp312-manylinux_2_5_i686.manylinux1_i686.manylinux_2_17_i686.manylinux2014_i686.whl", hash = "sha256:558a57cfc32adcf19d3f791f62b5ff564922942e389e3cfdb538a23d65a6b610", size = 779242 },
    { url = "https://files.pythonhosted.org/packages/3a/27/b242a962f650c3213da4596d70e24c7c1c46e3aa0f79f2a81164291085f8/regex-2024.7.24-cp312-cp312-musllinux_1_2_aarch64.whl", hash = "sha256:a512eed9dfd4117110b1881ba9a59b31433caed0c4101b361f768e7bcbaf93c5", size = 776932 },
    { url = "https://files.pythonhosted.org/packages/9c/ae/de659bdfff80ad2c0b577a43dd89dbc43870a4fc4bbf604e452196758e83/regex-2024.7.24-cp312-cp312-musllinux_1_2_i686.whl", hash = "sha256:86b17ba823ea76256b1885652e3a141a99a5c4422f4a869189db328321b73799", size = 784521 },
    { url = "https://files.pythonhosted.org/packages/d4/ac/eb6a796da0bdefbf09644a7868309423b18d344cf49963a9d36c13502d46/regex-2024.7.24-cp312-cp312-musllinux_1_2_ppc64le.whl", hash = "sha256:5eefee9bfe23f6df09ffb6dfb23809f4d74a78acef004aa904dc7c88b9944b05", size = 854548 },
    { url = "https://files.pythonhosted.org/packages/56/77/fde8d825dec69e70256e0925af6c81eea9acf0a634d3d80f619d8dcd6888/regex-2024.7.24-cp312-cp312-musllinux_1_2_s390x.whl", hash = "sha256:731fcd76bbdbf225e2eb85b7c38da9633ad3073822f5ab32379381e8c3c12e94", size = 853345 },
    { url = "https://files.pythonhosted.org/packages/ff/04/2b79ad0bb9bc05ab4386caa2c19aa047a66afcbdfc2640618ffc729841e4/regex-2024.7.24-cp312-cp312-musllinux_1_2_x86_64.whl", hash = "sha256:eaef80eac3b4cfbdd6de53c6e108b4c534c21ae055d1dbea2de6b3b8ff3def38", size = 781414 },
    { url = "https://files.pythonhosted.org/packages/bf/71/d0af58199283ada7d25b20e416f5b155f50aad99b0e791c0966ff5a1cd00/regex-2024.7.24-cp312-cp312-win32.whl", hash = "sha256:185e029368d6f89f36e526764cf12bf8d6f0e3a2a7737da625a76f594bdfcbfc", size = 258125 },
    { url = "https://files.pythonhosted.org/packages/95/b3/10e875c45c60b010b66fc109b899c6fc4f05d485fe1d54abff98ce791124/regex-2024.7.24-cp312-cp312-win_amd64.whl", hash = "sha256:2f1baff13cc2521bea83ab2528e7a80cbe0ebb2c6f0bfad15be7da3aed443908", size = 269162 },
]

[[package]]
name = "requests"
version = "2.32.3"
source = { registry = "https://pypi.org/simple" }
dependencies = [
    { name = "certifi" },
    { name = "charset-normalizer" },
    { name = "idna" },
    { name = "urllib3" },
]
sdist = { url = "https://files.pythonhosted.org/packages/63/70/2bf7780ad2d390a8d301ad0b550f1581eadbd9a20f896afe06353c2a2913/requests-2.32.3.tar.gz", hash = "sha256:55365417734eb18255590a9ff9eb97e9e1da868d4ccd6402399eaf68af20a760", size = 131218 }
wheels = [
    { url = "https://files.pythonhosted.org/packages/f9/9b/335f9764261e915ed497fcdeb11df5dfd6f7bf257d4a6a2a686d80da4d54/requests-2.32.3-py3-none-any.whl", hash = "sha256:70761cfe03c773ceb22aa2f671b4757976145175cdfca038c02654d061d6dcc6", size = 64928 },
]

[[package]]
name = "requests-oauthlib"
version = "2.0.0"
source = { registry = "https://pypi.org/simple" }
dependencies = [
    { name = "oauthlib" },
    { name = "requests" },
]
sdist = { url = "https://files.pythonhosted.org/packages/42/f2/05f29bc3913aea15eb670be136045bf5c5bbf4b99ecb839da9b422bb2c85/requests-oauthlib-2.0.0.tar.gz", hash = "sha256:b3dffaebd884d8cd778494369603a9e7b58d29111bf6b41bdc2dcd87203af4e9", size = 55650 }
wheels = [
    { url = "https://files.pythonhosted.org/packages/3b/5d/63d4ae3b9daea098d5d6f5da83984853c1bbacd5dc826764b249fe119d24/requests_oauthlib-2.0.0-py2.py3-none-any.whl", hash = "sha256:7dd8a5c40426b779b0868c404bdef9768deccf22749cde15852df527e6269b36", size = 24179 },
]

[[package]]
name = "rfc3339-validator"
version = "0.1.4"
source = { registry = "https://pypi.org/simple" }
dependencies = [
    { name = "six" },
]
sdist = { url = "https://files.pythonhosted.org/packages/28/ea/a9387748e2d111c3c2b275ba970b735e04e15cdb1eb30693b6b5708c4dbd/rfc3339_validator-0.1.4.tar.gz", hash = "sha256:138a2abdf93304ad60530167e51d2dfb9549521a836871b88d7f4695d0022f6b", size = 5513 }
wheels = [
    { url = "https://files.pythonhosted.org/packages/7b/44/4e421b96b67b2daff264473f7465db72fbdf36a07e05494f50300cc7b0c6/rfc3339_validator-0.1.4-py2.py3-none-any.whl", hash = "sha256:24f6ec1eda14ef823da9e36ec7113124b39c04d50a4d3d3a3c2859577e7791fa", size = 3490 },
]

[[package]]
name = "rfc3986-validator"
version = "0.1.1"
source = { registry = "https://pypi.org/simple" }
sdist = { url = "https://files.pythonhosted.org/packages/da/88/f270de456dd7d11dcc808abfa291ecdd3f45ff44e3b549ffa01b126464d0/rfc3986_validator-0.1.1.tar.gz", hash = "sha256:3d44bde7921b3b9ec3ae4e3adca370438eccebc676456449b145d533b240d055", size = 6760 }
wheels = [
    { url = "https://files.pythonhosted.org/packages/9e/51/17023c0f8f1869d8806b979a2bffa3f861f26a3f1a66b094288323fba52f/rfc3986_validator-0.1.1-py2.py3-none-any.whl", hash = "sha256:2f235c432ef459970b4306369336b9d5dbdda31b510ca1e327636e01f528bfa9", size = 4242 },
]

[[package]]
name = "rich"
version = "13.9.4"
source = { registry = "https://pypi.org/simple" }
dependencies = [
    { name = "markdown-it-py" },
    { name = "pygments" },
]
sdist = { url = "https://files.pythonhosted.org/packages/ab/3a/0316b28d0761c6734d6bc14e770d85506c986c85ffb239e688eeaab2c2bc/rich-13.9.4.tar.gz", hash = "sha256:439594978a49a09530cff7ebc4b5c7103ef57baf48d5ea3184f21d9a2befa098", size = 223149 }
wheels = [
    { url = "https://files.pythonhosted.org/packages/19/71/39c7c0d87f8d4e6c020a393182060eaefeeae6c01dab6a84ec346f2567df/rich-13.9.4-py3-none-any.whl", hash = "sha256:6049d5e6ec054bf2779ab3358186963bac2ea89175919d699e378b99738c2a90", size = 242424 },
]

[[package]]
name = "rpds-py"
version = "0.20.0"
source = { registry = "https://pypi.org/simple" }
sdist = { url = "https://files.pythonhosted.org/packages/55/64/b693f262791b818880d17268f3f8181ef799b0d187f6f731b1772e05a29a/rpds_py-0.20.0.tar.gz", hash = "sha256:d72a210824facfdaf8768cf2d7ca25a042c30320b3020de2fa04640920d4e121", size = 25814 }
wheels = [
    { url = "https://files.pythonhosted.org/packages/ab/2a/191374c52d7be0b056cc2a04d718d2244c152f915d4a8d2db2aacc526189/rpds_py-0.20.0-cp311-cp311-macosx_10_12_x86_64.whl", hash = "sha256:ac2f4f7a98934c2ed6505aead07b979e6f999389f16b714448fb39bbaa86a489", size = 318369 },
    { url = "https://files.pythonhosted.org/packages/0e/6a/2c9fdcc6d235ac0d61ec4fd9981184689c3e682abd05e3caa49bccb9c298/rpds_py-0.20.0-cp311-cp311-macosx_11_0_arm64.whl", hash = "sha256:220002c1b846db9afd83371d08d239fdc865e8f8c5795bbaec20916a76db3318", size = 311303 },
    { url = "https://files.pythonhosted.org/packages/d2/b2/725487d29633f64ef8f9cbf4729111a0b61702c8f8e94db1653930f52cce/rpds_py-0.20.0-cp311-cp311-manylinux_2_17_aarch64.manylinux2014_aarch64.whl", hash = "sha256:8d7919548df3f25374a1f5d01fbcd38dacab338ef5f33e044744b5c36729c8db", size = 366424 },
    { url = "https://files.pythonhosted.org/packages/7a/8c/668195ab9226d01b7cf7cd9e59c1c0be1df05d602df7ec0cf46f857dcf59/rpds_py-0.20.0-cp311-cp311-manylinux_2_17_armv7l.manylinux2014_armv7l.whl", hash = "sha256:758406267907b3781beee0f0edfe4a179fbd97c0be2e9b1154d7f0a1279cf8e5", size = 368359 },
    { url = "https://files.pythonhosted.org/packages/52/28/356f6a39c1adeb02cf3e5dd526f5e8e54e17899bef045397abcfbf50dffa/rpds_py-0.20.0-cp311-cp311-manylinux_2_17_ppc64le.manylinux2014_ppc64le.whl", hash = "sha256:3d61339e9f84a3f0767b1995adfb171a0d00a1185192718a17af6e124728e0f5", size = 394886 },
    { url = "https://files.pythonhosted.org/packages/a2/65/640fb1a89080a8fb6f4bebd3dafb65a2edba82e2e44c33e6eb0f3e7956f1/rpds_py-0.20.0-cp311-cp311-manylinux_2_17_s390x.manylinux2014_s390x.whl", hash = "sha256:1259c7b3705ac0a0bd38197565a5d603218591d3f6cee6e614e380b6ba61c6f6", size = 432416 },
    { url = "https://files.pythonhosted.org/packages/a7/e8/85835077b782555d6b3416874b702ea6ebd7db1f145283c9252968670dd5/rpds_py-0.20.0-cp311-cp311-manylinux_2_17_x86_64.manylinux2014_x86_64.whl", hash = "sha256:5c1dc0f53856b9cc9a0ccca0a7cc61d3d20a7088201c0937f3f4048c1718a209", size = 354819 },
    { url = "https://files.pythonhosted.org/packages/4f/87/1ac631e923d65cbf36fbcfc6eaa702a169496de1311e54be142f178e53ee/rpds_py-0.20.0-cp311-cp311-manylinux_2_5_i686.manylinux1_i686.whl", hash = "sha256:7e60cb630f674a31f0368ed32b2a6b4331b8350d67de53c0359992444b116dd3", size = 373282 },
    { url = "https://files.pythonhosted.org/packages/e4/ce/cb316f7970189e217b998191c7cf0da2ede3d5437932c86a7210dc1e9994/rpds_py-0.20.0-cp311-cp311-musllinux_1_2_aarch64.whl", hash = "sha256:dbe982f38565bb50cb7fb061ebf762c2f254ca3d8c20d4006878766e84266272", size = 541540 },
    { url = "https://files.pythonhosted.org/packages/90/d7/4112d7655ec8aff168ecc91d4ceb51c557336edde7e6ccf6463691a2f253/rpds_py-0.20.0-cp311-cp311-musllinux_1_2_i686.whl", hash = "sha256:514b3293b64187172bc77c8fb0cdae26981618021053b30d8371c3a902d4d5ad", size = 547640 },
    { url = "https://files.pythonhosted.org/packages/ab/44/4f61d64dfed98cc71623f3a7fcb612df636a208b4b2c6611eaa985e130a9/rpds_py-0.20.0-cp311-cp311-musllinux_1_2_x86_64.whl", hash = "sha256:d0a26ffe9d4dd35e4dfdd1e71f46401cff0181c75ac174711ccff0459135fa58", size = 525555 },
    { url = "https://files.pythonhosted.org/packages/35/f2/a862d81eacb21f340d584cd1c749c289979f9a60e9229f78bffc0418a199/rpds_py-0.20.0-cp311-none-win32.whl", hash = "sha256:89c19a494bf3ad08c1da49445cc5d13d8fefc265f48ee7e7556839acdacf69d0", size = 199338 },
    { url = "https://files.pythonhosted.org/packages/cc/ec/77d0674f9af4872919f3738018558dd9d37ad3f7ad792d062eadd4af7cba/rpds_py-0.20.0-cp311-none-win_amd64.whl", hash = "sha256:c638144ce971df84650d3ed0096e2ae7af8e62ecbbb7b201c8935c370df00a2c", size = 213585 },
    { url = "https://files.pythonhosted.org/packages/89/b7/f9682c5cc37fcc035f4a0fc33c1fe92ec9cbfdee0cdfd071cf948f53e0df/rpds_py-0.20.0-cp312-cp312-macosx_10_12_x86_64.whl", hash = "sha256:a84ab91cbe7aab97f7446652d0ed37d35b68a465aeef8fc41932a9d7eee2c1a6", size = 321468 },
    { url = "https://files.pythonhosted.org/packages/b8/ad/fc82be4eaceb8d444cb6fc1956ce972b3a0795104279de05e0e4131d0a47/rpds_py-0.20.0-cp312-cp312-macosx_11_0_arm64.whl", hash = "sha256:56e27147a5a4c2c21633ff8475d185734c0e4befd1c989b5b95a5d0db699b21b", size = 313062 },
    { url = "https://files.pythonhosted.org/packages/0e/1c/6039e80b13a08569a304dc13476dc986352dca4598e909384db043b4e2bb/rpds_py-0.20.0-cp312-cp312-manylinux_2_17_aarch64.manylinux2014_aarch64.whl", hash = "sha256:2580b0c34583b85efec8c5c5ec9edf2dfe817330cc882ee972ae650e7b5ef739", size = 370168 },
    { url = "https://files.pythonhosted.org/packages/dc/c9/5b9aa35acfb58946b4b785bc8e700ac313669e02fb100f3efa6176a83e81/rpds_py-0.20.0-cp312-cp312-manylinux_2_17_armv7l.manylinux2014_armv7l.whl", hash = "sha256:b80d4a7900cf6b66bb9cee5c352b2d708e29e5a37fe9bf784fa97fc11504bf6c", size = 371376 },
    { url = "https://files.pythonhosted.org/packages/7b/dd/0e0dbeb70d8a5357d2814764d467ded98d81d90d3570de4fb05ec7224f6b/rpds_py-0.20.0-cp312-cp312-manylinux_2_17_ppc64le.manylinux2014_ppc64le.whl", hash = "sha256:50eccbf054e62a7b2209b28dc7a22d6254860209d6753e6b78cfaeb0075d7bee", size = 397200 },
    { url = "https://files.pythonhosted.org/packages/e4/da/a47d931eb688ccfd77a7389e45935c79c41e8098d984d87335004baccb1d/rpds_py-0.20.0-cp312-cp312-manylinux_2_17_s390x.manylinux2014_s390x.whl", hash = "sha256:49a8063ea4296b3a7e81a5dfb8f7b2d73f0b1c20c2af401fb0cdf22e14711a96", size = 426824 },
    { url = "https://files.pythonhosted.org/packages/0f/f7/a59a673594e6c2ff2dbc44b00fd4ecdec2fc399bb6a7bd82d612699a0121/rpds_py-0.20.0-cp312-cp312-manylinux_2_17_x86_64.manylinux2014_x86_64.whl", hash = "sha256:ea438162a9fcbee3ecf36c23e6c68237479f89f962f82dae83dc15feeceb37e4", size = 357967 },
    { url = "https://files.pythonhosted.org/packages/5f/61/3ba1905396b2cb7088f9503a460b87da33452da54d478cb9241f6ad16d00/rpds_py-0.20.0-cp312-cp312-manylinux_2_5_i686.manylinux1_i686.whl", hash = "sha256:18d7585c463087bddcfa74c2ba267339f14f2515158ac4db30b1f9cbdb62c8ef", size = 378905 },
    { url = "https://files.pythonhosted.org/packages/08/31/6d0df9356b4edb0a3a077f1ef714e25ad21f9f5382fc490c2383691885ea/rpds_py-0.20.0-cp312-cp312-musllinux_1_2_aarch64.whl", hash = "sha256:d4c7d1a051eeb39f5c9547e82ea27cbcc28338482242e3e0b7768033cb083821", size = 546348 },
    { url = "https://files.pythonhosted.org/packages/ae/15/d33c021de5cb793101df9961c3c746dfc476953dbbf5db337d8010dffd4e/rpds_py-0.20.0-cp312-cp312-musllinux_1_2_i686.whl", hash = "sha256:e4df1e3b3bec320790f699890d41c59d250f6beda159ea3c44c3f5bac1976940", size = 553152 },
    { url = "https://files.pythonhosted.org/packages/70/2d/5536d28c507a4679179ab15aa0049440e4d3dd6752050fa0843ed11e9354/rpds_py-0.20.0-cp312-cp312-musllinux_1_2_x86_64.whl", hash = "sha256:2cf126d33a91ee6eedc7f3197b53e87a2acdac63602c0f03a02dd69e4b138174", size = 528807 },
    { url = "https://files.pythonhosted.org/packages/e3/62/7ebe6ec0d3dd6130921f8cffb7e34afb7f71b3819aa0446a24c5e81245ec/rpds_py-0.20.0-cp312-none-win32.whl", hash = "sha256:8bc7690f7caee50b04a79bf017a8d020c1f48c2a1077ffe172abec59870f1139", size = 200993 },
    { url = "https://files.pythonhosted.org/packages/ec/2f/b938864d66b86a6e4acadefdc56de75ef56f7cafdfd568a6464605457bd5/rpds_py-0.20.0-cp312-none-win_amd64.whl", hash = "sha256:0e13e6952ef264c40587d510ad676a988df19adea20444c2b295e536457bc585", size = 214458 },
]

[[package]]
name = "rsa"
version = "4.9.1"
source = { registry = "https://pypi.org/simple" }
dependencies = [
    { name = "pyasn1" },
]
sdist = { url = "https://files.pythonhosted.org/packages/da/8a/22b7beea3ee0d44b1916c0c1cb0ee3af23b700b6da9f04991899d0c555d4/rsa-4.9.1.tar.gz", hash = "sha256:e7bdbfdb5497da4c07dfd35530e1a902659db6ff241e39d9953cad06ebd0ae75", size = 29034 }
wheels = [
    { url = "https://files.pythonhosted.org/packages/64/8d/0133e4eb4beed9e425d9a98ed6e081a55d195481b7632472be1af08d2f6b/rsa-4.9.1-py3-none-any.whl", hash = "sha256:68635866661c6836b8d39430f97a996acbd61bfa49406748ea243539fe239762", size = 34696 },
]

[[package]]
name = "ruff"
version = "0.9.7"
source = { registry = "https://pypi.org/simple" }
sdist = { url = "https://files.pythonhosted.org/packages/39/8b/a86c300359861b186f18359adf4437ac8e4c52e42daa9eedc731ef9d5b53/ruff-0.9.7.tar.gz", hash = "sha256:643757633417907510157b206e490c3aa11cab0c087c912f60e07fbafa87a4c6", size = 3669813 }
wheels = [
    { url = "https://files.pythonhosted.org/packages/b1/f3/3a1d22973291226df4b4e2ff70196b926b6f910c488479adb0eeb42a0d7f/ruff-0.9.7-py3-none-linux_armv6l.whl", hash = "sha256:99d50def47305fe6f233eb8dabfd60047578ca87c9dcb235c9723ab1175180f4", size = 11774588 },
    { url = "https://files.pythonhosted.org/packages/8e/c9/b881f4157b9b884f2994fd08ee92ae3663fb24e34b0372ac3af999aa7fc6/ruff-0.9.7-py3-none-macosx_10_12_x86_64.whl", hash = "sha256:d59105ae9c44152c3d40a9c40d6331a7acd1cdf5ef404fbe31178a77b174ea66", size = 11746848 },
    { url = "https://files.pythonhosted.org/packages/14/89/2f546c133f73886ed50a3d449e6bf4af27d92d2f960a43a93d89353f0945/ruff-0.9.7-py3-none-macosx_11_0_arm64.whl", hash = "sha256:f313b5800483770bd540cddac7c90fc46f895f427b7820f18fe1822697f1fec9", size = 11177525 },
    { url = "https://files.pythonhosted.org/packages/d7/93/6b98f2c12bf28ab9def59c50c9c49508519c5b5cfecca6de871cf01237f6/ruff-0.9.7-py3-none-manylinux_2_17_aarch64.manylinux2014_aarch64.whl", hash = "sha256:042ae32b41343888f59c0a4148f103208bf6b21c90118d51dc93a68366f4e903", size = 11996580 },
    { url = "https://files.pythonhosted.org/packages/8e/3f/b3fcaf4f6d875e679ac2b71a72f6691a8128ea3cb7be07cbb249f477c061/ruff-0.9.7-py3-none-manylinux_2_17_armv7l.manylinux2014_armv7l.whl", hash = "sha256:87862589373b33cc484b10831004e5e5ec47dc10d2b41ba770e837d4f429d721", size = 11525674 },
    { url = "https://files.pythonhosted.org/packages/f0/48/33fbf18defb74d624535d5d22adcb09a64c9bbabfa755bc666189a6b2210/ruff-0.9.7-py3-none-manylinux_2_17_i686.manylinux2014_i686.whl", hash = "sha256:a17e1e01bee0926d351a1ee9bc15c445beae888f90069a6192a07a84af544b6b", size = 12739151 },
    { url = "https://files.pythonhosted.org/packages/63/b5/7e161080c5e19fa69495cbab7c00975ef8a90f3679caa6164921d7f52f4a/ruff-0.9.7-py3-none-manylinux_2_17_ppc64.manylinux2014_ppc64.whl", hash = "sha256:7c1f880ac5b2cbebd58b8ebde57069a374865c73f3bf41f05fe7a179c1c8ef22", size = 13416128 },
    { url = "https://files.pythonhosted.org/packages/4e/c8/b5e7d61fb1c1b26f271ac301ff6d9de5e4d9a9a63f67d732fa8f200f0c88/ruff-0.9.7-py3-none-manylinux_2_17_ppc64le.manylinux2014_ppc64le.whl", hash = "sha256:e63fc20143c291cab2841dbb8260e96bafbe1ba13fd3d60d28be2c71e312da49", size = 12870858 },
    { url = "https://files.pythonhosted.org/packages/da/cb/2a1a8e4e291a54d28259f8fc6a674cd5b8833e93852c7ef5de436d6ed729/ruff-0.9.7-py3-none-manylinux_2_17_s390x.manylinux2014_s390x.whl", hash = "sha256:91ff963baed3e9a6a4eba2a02f4ca8eaa6eba1cc0521aec0987da8d62f53cbef", size = 14786046 },
    { url = "https://files.pythonhosted.org/packages/ca/6c/c8f8a313be1943f333f376d79724260da5701426c0905762e3ddb389e3f4/ruff-0.9.7-py3-none-manylinux_2_17_x86_64.manylinux2014_x86_64.whl", hash = "sha256:88362e3227c82f63eaebf0b2eff5b88990280fb1ecf7105523883ba8c3aaf6fb", size = 12550834 },
    { url = "https://files.pythonhosted.org/packages/9d/ad/f70cf5e8e7c52a25e166bdc84c082163c9c6f82a073f654c321b4dff9660/ruff-0.9.7-py3-none-musllinux_1_2_aarch64.whl", hash = "sha256:0372c5a90349f00212270421fe91874b866fd3626eb3b397ede06cd385f6f7e0", size = 11961307 },
    { url = "https://files.pythonhosted.org/packages/52/d5/4f303ea94a5f4f454daf4d02671b1fbfe2a318b5fcd009f957466f936c50/ruff-0.9.7-py3-none-musllinux_1_2_armv7l.whl", hash = "sha256:d76b8ab60e99e6424cd9d3d923274a1324aefce04f8ea537136b8398bbae0a62", size = 11612039 },
    { url = "https://files.pythonhosted.org/packages/eb/c8/bd12a23a75603c704ce86723be0648ba3d4ecc2af07eecd2e9fa112f7e19/ruff-0.9.7-py3-none-musllinux_1_2_i686.whl", hash = "sha256:0c439bdfc8983e1336577f00e09a4e7a78944fe01e4ea7fe616d00c3ec69a3d0", size = 12168177 },
    { url = "https://files.pythonhosted.org/packages/cc/57/d648d4f73400fef047d62d464d1a14591f2e6b3d4a15e93e23a53c20705d/ruff-0.9.7-py3-none-musllinux_1_2_x86_64.whl", hash = "sha256:115d1f15e8fdd445a7b4dc9a30abae22de3f6bcabeb503964904471691ef7606", size = 12610122 },
    { url = "https://files.pythonhosted.org/packages/49/79/acbc1edd03ac0e2a04ae2593555dbc9990b34090a9729a0c4c0cf20fb595/ruff-0.9.7-py3-none-win32.whl", hash = "sha256:e9ece95b7de5923cbf38893f066ed2872be2f2f477ba94f826c8defdd6ec6b7d", size = 9988751 },
    { url = "https://files.pythonhosted.org/packages/6d/95/67153a838c6b6ba7a2401241fd8a00cd8c627a8e4a0491b8d853dedeffe0/ruff-0.9.7-py3-none-win_amd64.whl", hash = "sha256:3770fe52b9d691a15f0b87ada29c45324b2ace8f01200fb0c14845e499eb0c2c", size = 11002987 },
    { url = "https://files.pythonhosted.org/packages/63/6a/aca01554949f3a401991dc32fe22837baeaccb8a0d868256cbb26a029778/ruff-0.9.7-py3-none-win_arm64.whl", hash = "sha256:b075a700b2533feb7a01130ff656a4ec0d5f340bb540ad98759b8401c32c2037", size = 10177763 },
]

[[package]]
name = "scikit-learn"
version = "1.5.1"
source = { registry = "https://pypi.org/simple" }
dependencies = [
    { name = "joblib" },
    { name = "numpy" },
    { name = "scipy" },
    { name = "threadpoolctl" },
]
sdist = { url = "https://files.pythonhosted.org/packages/92/72/2961b9874a9ddf2b0f95f329d4e67f67c3301c1d88ba5e239ff25661bb85/scikit_learn-1.5.1.tar.gz", hash = "sha256:0ea5d40c0e3951df445721927448755d3fe1d80833b0b7308ebff5d2a45e6414", size = 6958368 }
wheels = [
    { url = "https://files.pythonhosted.org/packages/03/86/ab9f95e338c5ef5b4e79463ee91e55aae553213835e59bf038bc0cc21bf8/scikit_learn-1.5.1-cp311-cp311-macosx_10_9_x86_64.whl", hash = "sha256:154297ee43c0b83af12464adeab378dee2d0a700ccd03979e2b821e7dd7cc1c2", size = 12087598 },
    { url = "https://files.pythonhosted.org/packages/7d/d7/fb80c63062b60b1fa5dcb2d4dd3a4e83bd8c68cdc83cf6ff8c016228f184/scikit_learn-1.5.1-cp311-cp311-macosx_12_0_arm64.whl", hash = "sha256:b5e865e9bd59396220de49cb4a57b17016256637c61b4c5cc81aaf16bc123bbe", size = 10979067 },
    { url = "https://files.pythonhosted.org/packages/c1/f8/fd3fa610cac686952d8c78b8b44cf5263c6c03885bd8e5d5819c684b44e8/scikit_learn-1.5.1-cp311-cp311-manylinux_2_17_aarch64.manylinux2014_aarch64.whl", hash = "sha256:909144d50f367a513cee6090873ae582dba019cb3fca063b38054fa42704c3a4", size = 12485469 },
    { url = "https://files.pythonhosted.org/packages/32/63/ed228892adad313aab0d0f9261241e7bf1efe36730a2788ad424bcad00ca/scikit_learn-1.5.1-cp311-cp311-manylinux_2_17_x86_64.manylinux2014_x86_64.whl", hash = "sha256:689b6f74b2c880276e365fe84fe4f1befd6a774f016339c65655eaff12e10cbf", size = 13335048 },
    { url = "https://files.pythonhosted.org/packages/5d/55/0403bf2031250ac982c8053397889fbc5a3a2b3798b913dae4f51c3af6a4/scikit_learn-1.5.1-cp311-cp311-win_amd64.whl", hash = "sha256:9a07f90846313a7639af6a019d849ff72baadfa4c74c778821ae0fad07b7275b", size = 10988436 },
    { url = "https://files.pythonhosted.org/packages/b1/8d/cf392a56e24627093a467642c8b9263052372131359b570df29aaf4811ab/scikit_learn-1.5.1-cp312-cp312-macosx_10_9_x86_64.whl", hash = "sha256:5944ce1faada31c55fb2ba20a5346b88e36811aab504ccafb9f0339e9f780395", size = 12102404 },
    { url = "https://files.pythonhosted.org/packages/d5/2c/734fc9269bdb6768905ac41b82d75264b26925b1e462f4ebf45fe4f17646/scikit_learn-1.5.1-cp312-cp312-macosx_12_0_arm64.whl", hash = "sha256:0828673c5b520e879f2af6a9e99eee0eefea69a2188be1ca68a6121b809055c1", size = 11037398 },
    { url = "https://files.pythonhosted.org/packages/d3/a9/15774b178bcd1cde1c470adbdb554e1504dce7c302e02ff736c90d65e014/scikit_learn-1.5.1-cp312-cp312-manylinux_2_17_aarch64.manylinux2014_aarch64.whl", hash = "sha256:508907e5f81390e16d754e8815f7497e52139162fd69c4fdbd2dfa5d6cc88915", size = 12089887 },
    { url = "https://files.pythonhosted.org/packages/8a/5d/047cde25131eef3a38d03317fa7d25d6f60ce6e8ccfd24ac88b3e309fc00/scikit_learn-1.5.1-cp312-cp312-manylinux_2_17_x86_64.manylinux2014_x86_64.whl", hash = "sha256:97625f217c5c0c5d0505fa2af28ae424bd37949bb2f16ace3ff5f2f81fb4498b", size = 13079093 },
    { url = "https://files.pythonhosted.org/packages/cb/be/dec2a8d31d133034a8ec51ae68ac564ec9bde1c78a64551f1438c3690b9e/scikit_learn-1.5.1-cp312-cp312-win_amd64.whl", hash = "sha256:da3f404e9e284d2b0a157e1b56b6566a34eb2798205cba35a211df3296ab7a74", size = 10945350 },
]

[[package]]
name = "scipy"
version = "1.14.0"
source = { registry = "https://pypi.org/simple" }
dependencies = [
    { name = "numpy" },
]
sdist = { url = "https://files.pythonhosted.org/packages/4e/e5/0230da034a2e1b1feb32621d7cd57c59484091d6dccc9e6b855b0d309fc9/scipy-1.14.0.tar.gz", hash = "sha256:b5923f48cb840380f9854339176ef21763118a7300a88203ccd0bdd26e58527b", size = 58618870 }
wheels = [
    { url = "https://files.pythonhosted.org/packages/10/55/d6096721c0f0d7e7369da9660a854c14e6379ab7aba603ea5d492d77fa23/scipy-1.14.0-cp311-cp311-macosx_10_9_x86_64.whl", hash = "sha256:6d056a8709ccda6cf36cdd2eac597d13bc03dba38360f418560a93050c76a16e", size = 39129318 },
    { url = "https://files.pythonhosted.org/packages/56/95/1a3a04b5facab8287325ad2335dbb6b78b98d73690c832099c9c498f7a4d/scipy-1.14.0-cp311-cp311-macosx_12_0_arm64.whl", hash = "sha256:f0a50da861a7ec4573b7c716b2ebdcdf142b66b756a0d392c236ae568b3a93fb", size = 29880413 },
    { url = "https://files.pythonhosted.org/packages/8b/d2/78e3342f5db363ddf92de84007d43e47c8bb24363bd509e1b75a5102a25d/scipy-1.14.0-cp311-cp311-macosx_14_0_arm64.whl", hash = "sha256:94c164a9e2498e68308e6e148646e486d979f7fcdb8b4cf34b5441894bdb9caf", size = 23089804 },
    { url = "https://files.pythonhosted.org/packages/6a/d6/db686519059afb367e5a06935556b50fa422d792a658ce071f4527c785bf/scipy-1.14.0-cp311-cp311-macosx_14_0_x86_64.whl", hash = "sha256:a7d46c3e0aea5c064e734c3eac5cf9eb1f8c4ceee756262f2c7327c4c2691c86", size = 25479561 },
    { url = "https://files.pythonhosted.org/packages/6c/bb/f44e22697740893ffa84239ca3766bdb908c1c7135ebb272d5bd4bdc33e2/scipy-1.14.0-cp311-cp311-manylinux_2_17_aarch64.manylinux2014_aarch64.whl", hash = "sha256:9eee2989868e274aae26125345584254d97c56194c072ed96cb433f32f692ed8", size = 35558723 },
    { url = "https://files.pythonhosted.org/packages/89/bb/80c9c98d887c855710fd31fc5ae5574133e98203b3475b07579251803662/scipy-1.14.0-cp311-cp311-manylinux_2_17_x86_64.manylinux2014_x86_64.whl", hash = "sha256:9e3154691b9f7ed73778d746da2df67a19d046a6c8087c8b385bc4cdb2cfca74", size = 41132874 },
    { url = "https://files.pythonhosted.org/packages/c4/c6/b7a0774808a0f65bd3bba4558c8d6b90c24e852656087045a0a7ada24868/scipy-1.14.0-cp311-cp311-musllinux_1_1_x86_64.whl", hash = "sha256:c40003d880f39c11c1edbae8144e3813904b10514cd3d3d00c277ae996488cdb", size = 41073588 },
    { url = "https://files.pythonhosted.org/packages/91/1d/0484130df7e33e044da88a091827d6441b77f907075bf7bbe145857d6590/scipy-1.14.0-cp311-cp311-win_amd64.whl", hash = "sha256:5b083c8940028bb7e0b4172acafda6df762da1927b9091f9611b0bcd8676f2bc", size = 44749773 },
    { url = "https://files.pythonhosted.org/packages/50/51/3aa6bcde60dec542c6b8363b6a871b02827a41f01ab9c0c9324464f8c4cd/scipy-1.14.0-cp312-cp312-macosx_10_9_x86_64.whl", hash = "sha256:bff2438ea1330e06e53c424893ec0072640dac00f29c6a43a575cbae4c99b2b9", size = 39176568 },
    { url = "https://files.pythonhosted.org/packages/5c/76/f2b91ea2d2b76504e845699271be9c0ca3492770614fb6b911fb517023de/scipy-1.14.0-cp312-cp312-macosx_12_0_arm64.whl", hash = "sha256:bbc0471b5f22c11c389075d091d3885693fd3f5e9a54ce051b46308bc787e5d4", size = 29925587 },
    { url = "https://files.pythonhosted.org/packages/09/70/5e756d3f90fe3fff64d1550db0fa6bb9eb76eedd084c568618f93441f08c/scipy-1.14.0-cp312-cp312-macosx_14_0_arm64.whl", hash = "sha256:64b2ff514a98cf2bb734a9f90d32dc89dc6ad4a4a36a312cd0d6327170339eb0", size = 23134915 },
    { url = "https://files.pythonhosted.org/packages/f2/1e/41e1a295dc54d21f6a6b2ff5e85e398b5aea076cf69fdedbc943b9c73b2d/scipy-1.14.0-cp312-cp312-macosx_14_0_x86_64.whl", hash = "sha256:7d3da42fbbbb860211a811782504f38ae7aaec9de8764a9bef6b262de7a2b50f", size = 25556831 },
    { url = "https://files.pythonhosted.org/packages/24/0e/c7812fbfa1e29e26cd28c6972be43e3fe49427c5f1663c4b992c431e247d/scipy-1.14.0-cp312-cp312-manylinux_2_17_aarch64.manylinux2014_aarch64.whl", hash = "sha256:d91db2c41dd6c20646af280355d41dfa1ec7eead235642178bd57635a3f82209", size = 35295529 },
    { url = "https://files.pythonhosted.org/packages/9b/00/ce54410e344b3a6032cd42ed53fe425cf57a66d28e337670292bbb419ebc/scipy-1.14.0-cp312-cp312-manylinux_2_17_x86_64.manylinux2014_x86_64.whl", hash = "sha256:a01cc03bcdc777c9da3cfdcc74b5a75caffb48a6c39c8450a9a05f82c4250a14", size = 40785123 },
    { url = "https://files.pythonhosted.org/packages/45/ed/75f5d318cf7af841835cec9534704d3a4cb6a96460677f05466c928790a7/scipy-1.14.0-cp312-cp312-musllinux_1_1_x86_64.whl", hash = "sha256:65df4da3c12a2bb9ad52b86b4dcf46813e869afb006e58be0f516bc370165159", size = 40704660 },
    { url = "https://files.pythonhosted.org/packages/3f/72/305686527c68f33f1dd3ebdd28f53340d372b2f9e44dccaf6f92e17739d3/scipy-1.14.0-cp312-cp312-win_amd64.whl", hash = "sha256:4c4161597c75043f7154238ef419c29a64ac4a7c889d588ea77690ac4d0d9b20", size = 44475988 },
]

[[package]]
name = "send2trash"
version = "1.8.3"
source = { registry = "https://pypi.org/simple" }
sdist = { url = "https://files.pythonhosted.org/packages/fd/3a/aec9b02217bb79b87bbc1a21bc6abc51e3d5dcf65c30487ac96c0908c722/Send2Trash-1.8.3.tar.gz", hash = "sha256:b18e7a3966d99871aefeb00cfbcfdced55ce4871194810fc71f4aa484b953abf", size = 17394 }
wheels = [
    { url = "https://files.pythonhosted.org/packages/40/b0/4562db6223154aa4e22f939003cb92514c79f3d4dccca3444253fd17f902/Send2Trash-1.8.3-py3-none-any.whl", hash = "sha256:0c31227e0bd08961c7665474a3d1ef7193929fedda4233843689baa056be46c9", size = 18072 },
]

[[package]]
name = "setuptools"
version = "72.1.0"
source = { registry = "https://pypi.org/simple" }
sdist = { url = "https://files.pythonhosted.org/packages/5e/11/487b18cc768e2ae25a919f230417983c8d5afa1b6ee0abd8b6db0b89fa1d/setuptools-72.1.0.tar.gz", hash = "sha256:8d243eff56d095e5817f796ede6ae32941278f542e0f941867cc05ae52b162ec", size = 2419487 }
wheels = [
    { url = "https://files.pythonhosted.org/packages/e1/58/e0ef3b9974a04ce9cde2a7a33881ddcb2d68450803745804545cdd8d258f/setuptools-72.1.0-py3-none-any.whl", hash = "sha256:5a03e1860cf56bb6ef48ce186b0e557fdba433237481a9a625176c2831be15d1", size = 2337965 },
]

[[package]]
name = "shapely"
version = "2.0.5"
source = { registry = "https://pypi.org/simple" }
dependencies = [
    { name = "numpy" },
]
sdist = { url = "https://files.pythonhosted.org/packages/ad/99/c47247f4d688bbb5346df5ff1de5d9792b6d95cbbb2fd7b71f45901c1878/shapely-2.0.5.tar.gz", hash = "sha256:bff2366bc786bfa6cb353d6b47d0443c570c32776612e527ee47b6df63fcfe32", size = 282188 }
wheels = [
    { url = "https://files.pythonhosted.org/packages/29/3d/0d3ab80860cda6afbce9736fa1f091f452092d344fdd4e3c65e5fe7b1111/shapely-2.0.5-cp311-cp311-macosx_10_9_x86_64.whl", hash = "sha256:5bbfb048a74cf273db9091ff3155d373020852805a37dfc846ab71dde4be93ec", size = 1448893 },
    { url = "https://files.pythonhosted.org/packages/80/68/6b51b7587547f6bbd0965cf957505a0ebec93510e840572a983003b3a0a9/shapely-2.0.5-cp311-cp311-macosx_11_0_arm64.whl", hash = "sha256:93be600cbe2fbaa86c8eb70656369f2f7104cd231f0d6585c7d0aa555d6878b8", size = 1282344 },
    { url = "https://files.pythonhosted.org/packages/7e/4e/4e83b9f3d7f0ce523c92bdf3dfe0292738d8ad2b589971390d6205bc843e/shapely-2.0.5-cp311-cp311-manylinux_2_17_aarch64.manylinux2014_aarch64.whl", hash = "sha256:0f8e71bb9a46814019f6644c4e2560a09d44b80100e46e371578f35eaaa9da1c", size = 2444118 },
    { url = "https://files.pythonhosted.org/packages/ed/a8/c8b0f1a165e161247caf0fc265d61de3c4ea27d7c313c7ebfb1c4f6ddea4/shapely-2.0.5-cp311-cp311-manylinux_2_17_x86_64.manylinux2014_x86_64.whl", hash = "sha256:d5251c28a29012e92de01d2e84f11637eb1d48184ee8f22e2df6c8c578d26760", size = 2528510 },
    { url = "https://files.pythonhosted.org/packages/76/04/111f8d42ad50fb60b2fa725c64a6988d2a49ea513c4feb4e02f93dc353bd/shapely-2.0.5-cp311-cp311-win32.whl", hash = "sha256:35110e80070d664781ec7955c7de557456b25727a0257b354830abb759bf8311", size = 1294608 },
    { url = "https://files.pythonhosted.org/packages/ec/1b/092fff53cbeced411eed2717592e31cadd3e52f0ebaba5f2df3f34913f96/shapely-2.0.5-cp311-cp311-win_amd64.whl", hash = "sha256:6c6b78c0007a34ce7144f98b7418800e0a6a5d9a762f2244b00ea560525290c9", size = 1441974 },
    { url = "https://files.pythonhosted.org/packages/04/df/8062f14cb7aa502b8bda358103facedc80b87eec41e3391182655ff40615/shapely-2.0.5-cp312-cp312-macosx_10_9_x86_64.whl", hash = "sha256:03bd7b5fa5deb44795cc0a503999d10ae9d8a22df54ae8d4a4cd2e8a93466195", size = 1449608 },
    { url = "https://files.pythonhosted.org/packages/5d/e7/719f384857c39aa51aa19d09d7cac84aeab1b25a7d0dab62433bf7b419e9/shapely-2.0.5-cp312-cp312-macosx_11_0_arm64.whl", hash = "sha256:2ff9521991ed9e201c2e923da014e766c1aa04771bc93e6fe97c27dcf0d40ace", size = 1284057 },
    { url = "https://files.pythonhosted.org/packages/a4/77/c05e794a65263deb020d7e25623234975dd96881f9e8cde341810ca683e7/shapely-2.0.5-cp312-cp312-manylinux_2_17_aarch64.manylinux2014_aarch64.whl", hash = "sha256:1b65365cfbf657604e50d15161ffcc68de5cdb22a601bbf7823540ab4918a98d", size = 2440805 },
    { url = "https://files.pythonhosted.org/packages/f0/32/b7687654b6e747ceae8f9fa4cc7489a8ebf275c64caf811f949d87e89f5d/shapely-2.0.5-cp312-cp312-manylinux_2_17_x86_64.manylinux2014_x86_64.whl", hash = "sha256:21f64e647a025b61b19585d2247137b3a38a35314ea68c66aaf507a1c03ef6fe", size = 2524570 },
    { url = "https://files.pythonhosted.org/packages/f9/9c/5b68b3cd484065c7d33d83168d2ecfebfeeaa6d88bc9cfd830de2df490ac/shapely-2.0.5-cp312-cp312-win32.whl", hash = "sha256:3ac7dc1350700c139c956b03d9c3df49a5b34aaf91d024d1510a09717ea39199", size = 1295383 },
    { url = "https://files.pythonhosted.org/packages/d4/c3/e98e3eb9f06def32b8e2454ab718cafb99149f023dff023e257125132d6e/shapely-2.0.5-cp312-cp312-win_amd64.whl", hash = "sha256:30e8737983c9d954cd17feb49eb169f02f1da49e24e5171122cf2c2b62d65c95", size = 1442365 },
]

[[package]]
name = "six"
version = "1.16.0"
source = { registry = "https://pypi.org/simple" }
sdist = { url = "https://files.pythonhosted.org/packages/71/39/171f1c67cd00715f190ba0b100d606d440a28c93c7714febeca8b79af85e/six-1.16.0.tar.gz", hash = "sha256:1e61c37477a1626458e36f7b1d82aa5c9b094fa4802892072e49de9c60c4c926", size = 34041 }
wheels = [
    { url = "https://files.pythonhosted.org/packages/d9/5a/e7c31adbe875f2abbb91bd84cf2dc52d792b5a01506781dbcf25c91daf11/six-1.16.0-py2.py3-none-any.whl", hash = "sha256:8abb2f1d86890a2dfb989f9a77cfcfd3e47c2a354b01111771326f8aa26e0254", size = 11053 },
]

[[package]]
name = "sniffio"
version = "1.3.1"
source = { registry = "https://pypi.org/simple" }
sdist = { url = "https://files.pythonhosted.org/packages/a2/87/a6771e1546d97e7e041b6ae58d80074f81b7d5121207425c964ddf5cfdbd/sniffio-1.3.1.tar.gz", hash = "sha256:f4324edc670a0f49750a81b895f35c3adb843cca46f0530f79fc1babb23789dc", size = 20372 }
wheels = [
    { url = "https://files.pythonhosted.org/packages/e9/44/75a9c9421471a6c4805dbf2356f7c181a29c1879239abab1ea2cc8f38b40/sniffio-1.3.1-py3-none-any.whl", hash = "sha256:2f6da418d1f1e0fddd844478f41680e794e6051915791a034ff65e5f100525a2", size = 10235 },
]

[[package]]
name = "soupsieve"
version = "2.5"
source = { registry = "https://pypi.org/simple" }
sdist = { url = "https://files.pythonhosted.org/packages/ce/21/952a240de1c196c7e3fbcd4e559681f0419b1280c617db21157a0390717b/soupsieve-2.5.tar.gz", hash = "sha256:5663d5a7b3bfaeee0bc4372e7fc48f9cff4940b3eec54a6451cc5299f1097690", size = 100943 }
wheels = [
    { url = "https://files.pythonhosted.org/packages/4c/f3/038b302fdfbe3be7da016777069f26ceefe11a681055ea1f7817546508e3/soupsieve-2.5-py3-none-any.whl", hash = "sha256:eaa337ff55a1579b6549dc679565eac1e3d000563bcb1c8ab0d0fefbc0c2cdc7", size = 36131 },
]

[[package]]
name = "sqlglot"
version = "25.20.2"
source = { registry = "https://pypi.org/simple" }
sdist = { url = "https://files.pythonhosted.org/packages/d2/2d/41cb9c42858a33166354791fef092edc5ce72f0c6f3abf7402c63567ec5e/sqlglot-25.20.2.tar.gz", hash = "sha256:169fe8308dd70d7bd40117b2221b62bdc7c4e2ea8eb07394b2a6146cdedf05ab", size = 19429583 }
wheels = [
    { url = "https://files.pythonhosted.org/packages/f1/ae/d66e99b458fd0a453b5f2103f44cdcab67a9f1fbe47339be1c86b5e4e21e/sqlglot-25.20.2-py3-none-any.whl", hash = "sha256:cdbfd7ce3f2f39f32bd7b4c23fd9e0fd261636a6b14285b914e8def25fd0a567", size = 411245 },
]

[[package]]
name = "stack-data"
version = "0.6.3"
source = { registry = "https://pypi.org/simple" }
dependencies = [
    { name = "asttokens" },
    { name = "executing" },
    { name = "pure-eval" },
]
sdist = { url = "https://files.pythonhosted.org/packages/28/e3/55dcc2cfbc3ca9c29519eb6884dd1415ecb53b0e934862d3559ddcb7e20b/stack_data-0.6.3.tar.gz", hash = "sha256:836a778de4fec4dcd1dcd89ed8abff8a221f58308462e1c4aa2a3cf30148f0b9", size = 44707 }
wheels = [
    { url = "https://files.pythonhosted.org/packages/f1/7b/ce1eafaf1a76852e2ec9b22edecf1daa58175c090266e9f6c64afcd81d91/stack_data-0.6.3-py3-none-any.whl", hash = "sha256:d5558e0c25a4cb0853cddad3d77da9891a08cb85dd9f9f91b9f8cd66e511e695", size = 24521 },
]

[[package]]
name = "terminado"
version = "0.18.1"
source = { registry = "https://pypi.org/simple" }
dependencies = [
    { name = "ptyprocess", marker = "os_name != 'nt'" },
    { name = "pywinpty", marker = "os_name == 'nt'" },
    { name = "tornado" },
]
sdist = { url = "https://files.pythonhosted.org/packages/8a/11/965c6fd8e5cc254f1fe142d547387da17a8ebfd75a3455f637c663fb38a0/terminado-0.18.1.tar.gz", hash = "sha256:de09f2c4b85de4765f7714688fff57d3e75bad1f909b589fde880460c753fd2e", size = 32701 }
wheels = [
    { url = "https://files.pythonhosted.org/packages/6a/9e/2064975477fdc887e47ad42157e214526dcad8f317a948dee17e1659a62f/terminado-0.18.1-py3-none-any.whl", hash = "sha256:a4468e1b37bb318f8a86514f65814e1afc977cf29b3992a4500d9dd305dcceb0", size = 14154 },
]

[[package]]
name = "threadpoolctl"
version = "3.5.0"
source = { registry = "https://pypi.org/simple" }
sdist = { url = "https://files.pythonhosted.org/packages/bd/55/b5148dcbf72f5cde221f8bfe3b6a540da7aa1842f6b491ad979a6c8b84af/threadpoolctl-3.5.0.tar.gz", hash = "sha256:082433502dd922bf738de0d8bcc4fdcbf0979ff44c42bd40f5af8a282f6fa107", size = 41936 }
wheels = [
    { url = "https://files.pythonhosted.org/packages/4b/2c/ffbf7a134b9ab11a67b0cf0726453cedd9c5043a4fe7a35d1cefa9a1bcfb/threadpoolctl-3.5.0-py3-none-any.whl", hash = "sha256:56c1e26c150397e58c4926da8eeee87533b1e32bef131bd4bf6a2f45f3185467", size = 18414 },
]

[[package]]
name = "tinycss2"
version = "1.3.0"
source = { registry = "https://pypi.org/simple" }
dependencies = [
    { name = "webencodings" },
]
sdist = { url = "https://files.pythonhosted.org/packages/44/6f/38d2335a2b70b9982d112bb177e3dbe169746423e33f718bf5e9c7b3ddd3/tinycss2-1.3.0.tar.gz", hash = "sha256:152f9acabd296a8375fbca5b84c961ff95971fcfc32e79550c8df8e29118c54d", size = 67360 }
wheels = [
    { url = "https://files.pythonhosted.org/packages/2c/4d/0db5b8a613d2a59bbc29bc5bb44a2f8070eb9ceab11c50d477502a8a0092/tinycss2-1.3.0-py3-none-any.whl", hash = "sha256:54a8dbdffb334d536851be0226030e9505965bb2f30f21a4a82c55fb2a80fae7", size = 22532 },
]

[[package]]
name = "toml"
version = "0.10.2"
source = { registry = "https://pypi.org/simple" }
sdist = { url = "https://files.pythonhosted.org/packages/be/ba/1f744cdc819428fc6b5084ec34d9b30660f6f9daaf70eead706e3203ec3c/toml-0.10.2.tar.gz", hash = "sha256:b3bda1d108d5dd99f4a20d24d9c348e91c4db7ab1b749200bded2f839ccbe68f", size = 22253 }
wheels = [
    { url = "https://files.pythonhosted.org/packages/44/6f/7120676b6d73228c96e17f1f794d8ab046fc910d781c8d151120c3f1569e/toml-0.10.2-py2.py3-none-any.whl", hash = "sha256:806143ae5bfb6a3c6e736a764057db0e6a0e05e338b5630894a5f779cabb4f9b", size = 16588 },
]

[[package]]
name = "tomli"
version = "2.0.1"
source = { registry = "https://pypi.org/simple" }
sdist = { url = "https://files.pythonhosted.org/packages/c0/3f/d7af728f075fb08564c5949a9c95e44352e23dee646869fa104a3b2060a3/tomli-2.0.1.tar.gz", hash = "sha256:de526c12914f0c550d15924c62d72abc48d6fe7364aa87328337a31007fe8a4f", size = 15164 }
wheels = [
    { url = "https://files.pythonhosted.org/packages/97/75/10a9ebee3fd790d20926a90a2547f0bf78f371b2f13aa822c759680ca7b9/tomli-2.0.1-py3-none-any.whl", hash = "sha256:939de3e7a6161af0c887ef91b7d41a53e7c5a1ca976325f429cb46ea9bc30ecc", size = 12757 },
]

[[package]]
name = "tomlkit"
version = "0.13.2"
source = { registry = "https://pypi.org/simple" }
sdist = { url = "https://files.pythonhosted.org/packages/b1/09/a439bec5888f00a54b8b9f05fa94d7f901d6735ef4e55dcec9bc37b5d8fa/tomlkit-0.13.2.tar.gz", hash = "sha256:fff5fe59a87295b278abd31bec92c15d9bc4a06885ab12bcea52c71119392e79", size = 192885 }
wheels = [
    { url = "https://files.pythonhosted.org/packages/f9/b6/a447b5e4ec71e13871be01ba81f5dfc9d0af7e473da256ff46bc0e24026f/tomlkit-0.13.2-py3-none-any.whl", hash = "sha256:7a974427f6e119197f670fbbbeae7bef749a6c14e793db934baefc1b5f03efde", size = 37955 },
]

[[package]]
name = "toolz"
version = "0.12.1"
source = { registry = "https://pypi.org/simple" }
sdist = { url = "https://files.pythonhosted.org/packages/3e/bf/5e12db234df984f6df3c7f12f1428aa680ba4e101f63f4b8b3f9e8d2e617/toolz-0.12.1.tar.gz", hash = "sha256:ecca342664893f177a13dac0e6b41cbd8ac25a358e5f215316d43e2100224f4d", size = 66550 }
wheels = [
    { url = "https://files.pythonhosted.org/packages/b7/8a/d82202c9f89eab30f9fc05380daae87d617e2ad11571ab23d7c13a29bb54/toolz-0.12.1-py3-none-any.whl", hash = "sha256:d22731364c07d72eea0a0ad45bafb2c2937ab6fd38a3507bf55eae8744aa7d85", size = 56121 },
]

[[package]]
name = "tornado"
version = "6.4.1"
source = { registry = "https://pypi.org/simple" }
sdist = { url = "https://files.pythonhosted.org/packages/ee/66/398ac7167f1c7835406888a386f6d0d26ee5dbf197d8a571300be57662d3/tornado-6.4.1.tar.gz", hash = "sha256:92d3ab53183d8c50f8204a51e6f91d18a15d5ef261e84d452800d4ff6fc504e9", size = 500623 }
wheels = [
    { url = "https://files.pythonhosted.org/packages/00/d9/c33be3c1a7564f7d42d87a8d186371a75fd142097076767a5c27da941fef/tornado-6.4.1-cp38-abi3-macosx_10_9_universal2.whl", hash = "sha256:163b0aafc8e23d8cdc3c9dfb24c5368af84a81e3364745ccb4427669bf84aec8", size = 435924 },
    { url = "https://files.pythonhosted.org/packages/2e/0f/721e113a2fac2f1d7d124b3279a1da4c77622e104084f56119875019ffab/tornado-6.4.1-cp38-abi3-macosx_10_9_x86_64.whl", hash = "sha256:6d5ce3437e18a2b66fbadb183c1d3364fb03f2be71299e7d10dbeeb69f4b2a14", size = 433883 },
    { url = "https://files.pythonhosted.org/packages/13/cf/786b8f1e6fe1c7c675e79657448178ad65e41c1c9765ef82e7f6f765c4c5/tornado-6.4.1-cp38-abi3-manylinux_2_17_aarch64.manylinux2014_aarch64.whl", hash = "sha256:e2e20b9113cd7293f164dc46fffb13535266e713cdb87bd2d15ddb336e96cfc4", size = 437224 },
    { url = "https://files.pythonhosted.org/packages/e4/8e/a6ce4b8d5935558828b0f30f3afcb2d980566718837b3365d98e34f6067e/tornado-6.4.1-cp38-abi3-manylinux_2_5_i686.manylinux1_i686.manylinux_2_17_i686.manylinux2014_i686.whl", hash = "sha256:8ae50a504a740365267b2a8d1a90c9fbc86b780a39170feca9bcc1787ff80842", size = 436597 },
    { url = "https://files.pythonhosted.org/packages/22/d4/54f9d12668b58336bd30defe0307e6c61589a3e687b05c366f804b7faaf0/tornado-6.4.1-cp38-abi3-manylinux_2_5_x86_64.manylinux1_x86_64.manylinux_2_17_x86_64.manylinux2014_x86_64.whl", hash = "sha256:613bf4ddf5c7a95509218b149b555621497a6cc0d46ac341b30bd9ec19eac7f3", size = 436797 },
    { url = "https://files.pythonhosted.org/packages/cf/3f/2c792e7afa7dd8b24fad7a2ed3c2f24a5ec5110c7b43a64cb6095cc106b8/tornado-6.4.1-cp38-abi3-musllinux_1_2_aarch64.whl", hash = "sha256:25486eb223babe3eed4b8aecbac33b37e3dd6d776bc730ca14e1bf93888b979f", size = 437516 },
    { url = "https://files.pythonhosted.org/packages/71/63/c8fc62745e669ac9009044b889fc531b6f88ac0f5f183cac79eaa950bb23/tornado-6.4.1-cp38-abi3-musllinux_1_2_i686.whl", hash = "sha256:454db8a7ecfcf2ff6042dde58404164d969b6f5d58b926da15e6b23817950fc4", size = 436958 },
    { url = "https://files.pythonhosted.org/packages/94/d4/f8ac1f5bd22c15fad3b527e025ce219bd526acdbd903f52053df2baecc8b/tornado-6.4.1-cp38-abi3-musllinux_1_2_x86_64.whl", hash = "sha256:a02a08cc7a9314b006f653ce40483b9b3c12cda222d6a46d4ac63bb6c9057698", size = 436882 },
    { url = "https://files.pythonhosted.org/packages/4b/3e/a8124c21cc0bbf144d7903d2a0cadab15cadaf683fa39a0f92bc567f0d4d/tornado-6.4.1-cp38-abi3-win32.whl", hash = "sha256:d9a566c40b89757c9aa8e6f032bcdb8ca8795d7c1a9762910c722b1635c9de4d", size = 438092 },
    { url = "https://files.pythonhosted.org/packages/d9/2f/3f2f05e84a7aff787a96d5fb06821323feb370fe0baed4db6ea7b1088f32/tornado-6.4.1-cp38-abi3-win_amd64.whl", hash = "sha256:b24b8982ed444378d7f21d563f4180a2de31ced9d8d84443907a0a64da2072e7", size = 438532 },
]

[[package]]
name = "tqdm"
version = "4.66.5"
source = { registry = "https://pypi.org/simple" }
dependencies = [
    { name = "colorama", marker = "sys_platform == 'win32'" },
]
sdist = { url = "https://files.pythonhosted.org/packages/58/83/6ba9844a41128c62e810fddddd72473201f3eacde02046066142a2d96cc5/tqdm-4.66.5.tar.gz", hash = "sha256:e1020aef2e5096702d8a025ac7d16b1577279c9d63f8375b63083e9a5f0fcbad", size = 169504 }
wheels = [
    { url = "https://files.pythonhosted.org/packages/48/5d/acf5905c36149bbaec41ccf7f2b68814647347b72075ac0b1fe3022fdc73/tqdm-4.66.5-py3-none-any.whl", hash = "sha256:90279a3770753eafc9194a0364852159802111925aa30eb3f9d85b0e805ac7cd", size = 78351 },
]

[[package]]
name = "traitlets"
version = "5.14.3"
source = { registry = "https://pypi.org/simple" }
sdist = { url = "https://files.pythonhosted.org/packages/eb/79/72064e6a701c2183016abbbfedaba506d81e30e232a68c9f0d6f6fcd1574/traitlets-5.14.3.tar.gz", hash = "sha256:9ed0579d3502c94b4b3732ac120375cda96f923114522847de4b3bb98b96b6b7", size = 161621 }
wheels = [
    { url = "https://files.pythonhosted.org/packages/00/c0/8f5d070730d7836adc9c9b6408dec68c6ced86b304a9b26a14df072a6e8c/traitlets-5.14.3-py3-none-any.whl", hash = "sha256:b74e89e397b1ed28cc831db7aea759ba6640cb3de13090ca145426688ff1ac4f", size = 85359 },
]

[[package]]
name = "types-python-dateutil"
version = "2.9.0.20240316"
source = { registry = "https://pypi.org/simple" }
sdist = { url = "https://files.pythonhosted.org/packages/61/c5/c3a4d72ffa8efc2e78f7897b1c69ec760553246b67d3ce8c4431fac5d4e3/types-python-dateutil-2.9.0.20240316.tar.gz", hash = "sha256:5d2f2e240b86905e40944dd787db6da9263f0deabef1076ddaed797351ec0202", size = 9067 }
wheels = [
    { url = "https://files.pythonhosted.org/packages/c7/1b/af4f4c4f3f7339a4b7eb3c0ab13416db98f8ac09de3399129ee5fdfa282b/types_python_dateutil-2.9.0.20240316-py3-none-any.whl", hash = "sha256:6b8cb66d960771ce5ff974e9dd45e38facb81718cc1e208b10b1baccbfdbee3b", size = 9663 },
]

[[package]]
name = "typing-extensions"
version = "4.12.2"
source = { registry = "https://pypi.org/simple" }
sdist = { url = "https://files.pythonhosted.org/packages/df/db/f35a00659bc03fec321ba8bce9420de607a1d37f8342eee1863174c69557/typing_extensions-4.12.2.tar.gz", hash = "sha256:1a7ead55c7e559dd4dee8856e3a88b41225abfe1ce8df57b7c13915fe121ffb8", size = 85321 }
wheels = [
    { url = "https://files.pythonhosted.org/packages/26/9f/ad63fc0248c5379346306f8668cda6e2e2e9c95e01216d2b8ffd9ff037d0/typing_extensions-4.12.2-py3-none-any.whl", hash = "sha256:04e5ca0351e0f3f85c6853954072df659d0d13fac324d0072316b67d7794700d", size = 37438 },
]

[[package]]
name = "tzdata"
version = "2024.1"
source = { registry = "https://pypi.org/simple" }
sdist = { url = "https://files.pythonhosted.org/packages/74/5b/e025d02cb3b66b7b76093404392d4b44343c69101cc85f4d180dd5784717/tzdata-2024.1.tar.gz", hash = "sha256:2674120f8d891909751c38abcdfd386ac0a5a1127954fbc332af6b5ceae07efd", size = 190559 }
wheels = [
    { url = "https://files.pythonhosted.org/packages/65/58/f9c9e6be752e9fcb8b6a0ee9fb87e6e7a1f6bcab2cdc73f02bb7ba91ada0/tzdata-2024.1-py2.py3-none-any.whl", hash = "sha256:9068bc196136463f5245e51efda838afa15aaeca9903f49050dfa2679db4d252", size = 345370 },
]

[[package]]
name = "uri-template"
version = "1.3.0"
source = { registry = "https://pypi.org/simple" }
sdist = { url = "https://files.pythonhosted.org/packages/31/c7/0336f2bd0bcbada6ccef7aaa25e443c118a704f828a0620c6fa0207c1b64/uri-template-1.3.0.tar.gz", hash = "sha256:0e00f8eb65e18c7de20d595a14336e9f337ead580c70934141624b6d1ffdacc7", size = 21678 }
wheels = [
    { url = "https://files.pythonhosted.org/packages/e7/00/3fca040d7cf8a32776d3d81a00c8ee7457e00f80c649f1e4a863c8321ae9/uri_template-1.3.0-py3-none-any.whl", hash = "sha256:a44a133ea12d44a0c0f06d7d42a52d71282e77e2f937d8abd5655b8d56fc1363", size = 11140 },
]

[[package]]
name = "urllib3"
version = "2.2.2"
source = { registry = "https://pypi.org/simple" }
sdist = { url = "https://files.pythonhosted.org/packages/43/6d/fa469ae21497ddc8bc93e5877702dca7cb8f911e337aca7452b5724f1bb6/urllib3-2.2.2.tar.gz", hash = "sha256:dd505485549a7a552833da5e6063639d0d177c04f23bc3864e41e5dc5f612168", size = 292266 }
wheels = [
    { url = "https://files.pythonhosted.org/packages/ca/1c/89ffc63a9605b583d5df2be791a27bc1a42b7c32bab68d3c8f2f73a98cd4/urllib3-2.2.2-py3-none-any.whl", hash = "sha256:a448b2f64d686155468037e1ace9f2d2199776e17f0a46610480d311f73e3472", size = 121444 },
]

[[package]]
name = "verspec"
version = "0.1.0"
source = { registry = "https://pypi.org/simple" }
sdist = { url = "https://files.pythonhosted.org/packages/e7/44/8126f9f0c44319b2efc65feaad589cadef4d77ece200ae3c9133d58464d0/verspec-0.1.0.tar.gz", hash = "sha256:c4504ca697b2056cdb4bfa7121461f5a0e81809255b41c03dda4ba823637c01e", size = 27123 }
wheels = [
    { url = "https://files.pythonhosted.org/packages/a4/ce/3b6fee91c85626eaf769d617f1be9d2e15c1cca027bbdeb2e0d751469355/verspec-0.1.0-py3-none-any.whl", hash = "sha256:741877d5633cc9464c45a469ae2a31e801e6dbbaa85b9675d481cda100f11c31", size = 19640 },
]

[[package]]
name = "virtualenv"
version = "20.26.3"
source = { registry = "https://pypi.org/simple" }
dependencies = [
    { name = "distlib" },
    { name = "filelock" },
    { name = "platformdirs" },
]
sdist = { url = "https://files.pythonhosted.org/packages/68/60/db9f95e6ad456f1872486769c55628c7901fb4de5a72c2f7bdd912abf0c1/virtualenv-20.26.3.tar.gz", hash = "sha256:4c43a2a236279d9ea36a0d76f98d84bd6ca94ac4e0f4a3b9d46d05e10fea542a", size = 9057588 }
wheels = [
    { url = "https://files.pythonhosted.org/packages/07/4d/410156100224c5e2f0011d435e477b57aed9576fc7fe137abcf14ec16e11/virtualenv-20.26.3-py3-none-any.whl", hash = "sha256:8cc4a31139e796e9a7de2cd5cf2489de1217193116a8fd42328f1bd65f434589", size = 5684792 },
]

[[package]]
name = "watchdog"
version = "4.0.1"
source = { registry = "https://pypi.org/simple" }
sdist = { url = "https://files.pythonhosted.org/packages/1b/f9/b01e4632aed9a6ecc2b3e501feffd3af5aa0eb4e3b0283fc9525bf503c38/watchdog-4.0.1.tar.gz", hash = "sha256:eebaacf674fa25511e8867028d281e602ee6500045b57f43b08778082f7f8b44", size = 126583 }
wheels = [
    { url = "https://files.pythonhosted.org/packages/1c/bc/a1ce8b77eede5a2f4fbcdc923079eb85b7c6e0f5e366ad06661b4dd807e1/watchdog-4.0.1-cp311-cp311-macosx_10_9_universal2.whl", hash = "sha256:17e32f147d8bf9657e0922c0940bcde863b894cd871dbb694beb6704cfbd2fb5", size = 101627 },
    { url = "https://files.pythonhosted.org/packages/c2/84/9c66fb603bb683fe559ceeba8f3d5dbea3293b631b2eba319d7d47a2d7fb/watchdog-4.0.1-cp311-cp311-macosx_10_9_x86_64.whl", hash = "sha256:03e70d2df2258fb6cb0e95bbdbe06c16e608af94a3ffbd2b90c3f1e83eb10767", size = 92464 },
    { url = "https://files.pythonhosted.org/packages/5a/a5/72b9557e77ac3e6c41816fb16f643069b17cf21f745d26e2931cb1bf136c/watchdog-4.0.1-cp311-cp311-macosx_11_0_arm64.whl", hash = "sha256:123587af84260c991dc5f62a6e7ef3d1c57dfddc99faacee508c71d287248459", size = 92953 },
    { url = "https://files.pythonhosted.org/packages/f3/d1/85c1f5841190ee1e39f4a8a01df6eb13b44bd366060fc735505a38613484/watchdog-4.0.1-cp312-cp312-macosx_10_9_universal2.whl", hash = "sha256:093b23e6906a8b97051191a4a0c73a77ecc958121d42346274c6af6520dec175", size = 101708 },
    { url = "https://files.pythonhosted.org/packages/a9/eb/8d1f9150dd5e86082913ab15d4fd4bea436186845be1b1752efd19b020d1/watchdog-4.0.1-cp312-cp312-macosx_10_9_x86_64.whl", hash = "sha256:611be3904f9843f0529c35a3ff3fd617449463cb4b73b1633950b3d97fa4bfb7", size = 92508 },
    { url = "https://files.pythonhosted.org/packages/52/67/62eea67ef31214ea4867b97351ea4f6b3a52dd1c4c93360ff8ad6e4ad72f/watchdog-4.0.1-cp312-cp312-macosx_11_0_arm64.whl", hash = "sha256:62c613ad689ddcb11707f030e722fa929f322ef7e4f18f5335d2b73c61a85c28", size = 92977 },
    { url = "https://files.pythonhosted.org/packages/3a/36/28ce38b960f2bf1e1be573d85e8127c9ac66b4de63a7bef3f61b3f77ce57/watchdog-4.0.1-py3-none-manylinux2014_aarch64.whl", hash = "sha256:dddba7ca1c807045323b6af4ff80f5ddc4d654c8bce8317dde1bd96b128ed253", size = 83011 },
    { url = "https://files.pythonhosted.org/packages/05/7b/efc5b4134c97f08b161faa703327cde3fe647c5c48c156fde0c343471095/watchdog-4.0.1-py3-none-manylinux2014_armv7l.whl", hash = "sha256:4513ec234c68b14d4161440e07f995f231be21a09329051e67a2118a7a612d2d", size = 83009 },
    { url = "https://files.pythonhosted.org/packages/c3/bb/1fac328ba90ea091ef04e7bdefe638a933076530d802c1b1cf1f03fe7e89/watchdog-4.0.1-py3-none-manylinux2014_i686.whl", hash = "sha256:4107ac5ab936a63952dea2a46a734a23230aa2f6f9db1291bf171dac3ebd53c6", size = 83011 },
    { url = "https://files.pythonhosted.org/packages/ce/df/c8719022af772d9f75f1c49af453a48a785a45295bca1ce4f3f55b9923af/watchdog-4.0.1-py3-none-manylinux2014_ppc64.whl", hash = "sha256:6e8c70d2cd745daec2a08734d9f63092b793ad97612470a0ee4cbb8f5f705c57", size = 83012 },
    { url = "https://files.pythonhosted.org/packages/b0/d5/7285d52e7a7ffce2ae0b21a98dbbed345bcb227672a4268eb26d046d8d41/watchdog-4.0.1-py3-none-manylinux2014_ppc64le.whl", hash = "sha256:f27279d060e2ab24c0aa98363ff906d2386aa6c4dc2f1a374655d4e02a6c5e5e", size = 83011 },
    { url = "https://files.pythonhosted.org/packages/2a/09/4b07dc8dd1a9f67a7acfbc084f26fc35ee8a2e4feeb0a2c98fe9a1ef196c/watchdog-4.0.1-py3-none-manylinux2014_s390x.whl", hash = "sha256:f8affdf3c0f0466e69f5b3917cdd042f89c8c63aebdb9f7c078996f607cdb0f5", size = 83009 },
    { url = "https://files.pythonhosted.org/packages/24/01/a4034a94a5f1828eb050230e7cf13af3ac23cf763512b6afe008d3def97c/watchdog-4.0.1-py3-none-manylinux2014_x86_64.whl", hash = "sha256:ac7041b385f04c047fcc2951dc001671dee1b7e0615cde772e84b01fbf68ee84", size = 83012 },
    { url = "https://files.pythonhosted.org/packages/8f/5e/c0d7dad506adedd584188578901871fe923abf6c0c5dc9e79d9be5c7c24e/watchdog-4.0.1-py3-none-win32.whl", hash = "sha256:206afc3d964f9a233e6ad34618ec60b9837d0582b500b63687e34011e15bb429", size = 82996 },
    { url = "https://files.pythonhosted.org/packages/85/e0/2a9f43008902427b5f074c497705d6ef8f815c85d4bc25fbf83f720a6159/watchdog-4.0.1-py3-none-win_amd64.whl", hash = "sha256:7577b3c43e5909623149f76b099ac49a1a01ca4e167d1785c76eb52fa585745a", size = 83002 },
    { url = "https://files.pythonhosted.org/packages/db/54/23e5845ef68e1817b3792b2a11fb2088d7422814d41af8186d9058c4ff07/watchdog-4.0.1-py3-none-win_ia64.whl", hash = "sha256:d7b9f5f3299e8dd230880b6c55504a1f69cf1e4316275d1b215ebdd8187ec88d", size = 83002 },
]

[[package]]
name = "wcwidth"
version = "0.2.13"
source = { registry = "https://pypi.org/simple" }
sdist = { url = "https://files.pythonhosted.org/packages/6c/63/53559446a878410fc5a5974feb13d31d78d752eb18aeba59c7fef1af7598/wcwidth-0.2.13.tar.gz", hash = "sha256:72ea0c06399eb286d978fdedb6923a9eb47e1c486ce63e9b4e64fc18303972b5", size = 101301 }
wheels = [
    { url = "https://files.pythonhosted.org/packages/fd/84/fd2ba7aafacbad3c4201d395674fc6348826569da3c0937e75505ead3528/wcwidth-0.2.13-py2.py3-none-any.whl", hash = "sha256:3da69048e4540d84af32131829ff948f1e022c1c6bdb8d6102117aac784f6859", size = 34166 },
]

[[package]]
name = "webcolors"
version = "24.6.0"
source = { registry = "https://pypi.org/simple" }
sdist = { url = "https://files.pythonhosted.org/packages/b3/bf/cfe993a8acab0976a08cfa1a0a23cf9ce212b8c52cca40fbcca6e994acea/webcolors-24.6.0.tar.gz", hash = "sha256:1d160d1de46b3e81e58d0a280d0c78b467dc80f47294b91b1ad8029d2cedb55b", size = 41449 }
wheels = [
    { url = "https://files.pythonhosted.org/packages/3b/45/0c30e10a2ac52606476394e4ba11cf3b12ba5823e7fbb9167f80eee6000a/webcolors-24.6.0-py3-none-any.whl", hash = "sha256:8cf5bc7e28defd1d48b9e83d5fc30741328305a8195c29a8e668fa45586568a1", size = 14507 },
]

[[package]]
name = "webencodings"
version = "0.5.1"
source = { registry = "https://pypi.org/simple" }
sdist = { url = "https://files.pythonhosted.org/packages/0b/02/ae6ceac1baeda530866a85075641cec12989bd8d31af6d5ab4a3e8c92f47/webencodings-0.5.1.tar.gz", hash = "sha256:b36a1c245f2d304965eb4e0a82848379241dc04b865afcc4aab16748587e1923", size = 9721 }
wheels = [
    { url = "https://files.pythonhosted.org/packages/f4/24/2a3e3df732393fed8b3ebf2ec078f05546de641fe1b667ee316ec1dcf3b7/webencodings-0.5.1-py2.py3-none-any.whl", hash = "sha256:a0af1213f3c2226497a97e2b3aa01a7e4bee4f403f95be16fc9acd2947514a78", size = 11774 },
]

[[package]]
name = "websocket-client"
version = "1.8.0"
source = { registry = "https://pypi.org/simple" }
sdist = { url = "https://files.pythonhosted.org/packages/e6/30/fba0d96b4b5fbf5948ed3f4681f7da2f9f64512e1d303f94b4cc174c24a5/websocket_client-1.8.0.tar.gz", hash = "sha256:3239df9f44da632f96012472805d40a23281a991027ce11d2f45a6f24ac4c3da", size = 54648 }
wheels = [
    { url = "https://files.pythonhosted.org/packages/5a/84/44687a29792a70e111c5c477230a72c4b957d88d16141199bf9acb7537a3/websocket_client-1.8.0-py3-none-any.whl", hash = "sha256:17b44cc997f5c498e809b22cdf2d9c7a9e71c02c8cc2b6c56e7c2d1239bfa526", size = 58826 },
]

[[package]]
name = "win32-setctime"
version = "1.1.0"
source = { registry = "https://pypi.org/simple" }
sdist = { url = "https://files.pythonhosted.org/packages/6b/dd/f95a13d2b235a28d613ba23ebad55191514550debb968b46aab99f2e3a30/win32_setctime-1.1.0.tar.gz", hash = "sha256:15cf5750465118d6929ae4de4eb46e8edae9a5634350c01ba582df868e932cb2", size = 3676 }
wheels = [
    { url = "https://files.pythonhosted.org/packages/0a/e6/a7d828fef907843b2a5773ebff47fb79ac0c1c88d60c0ca9530ee941e248/win32_setctime-1.1.0-py3-none-any.whl", hash = "sha256:231db239e959c2fe7eb1d7dc129f11172354f98361c4fa2d6d2d7e278baa8aad", size = 3604 },
]

[[package]]
name = "wordcloud"
version = "1.9.3"
source = { registry = "https://pypi.org/simple" }
dependencies = [
    { name = "matplotlib" },
    { name = "numpy" },
    { name = "pillow" },
]
sdist = { url = "https://files.pythonhosted.org/packages/7c/60/5f927145b65de0f299079db846c89fa031d56e4df9764607add12a03714e/wordcloud-1.9.3.tar.gz", hash = "sha256:a9aa738d63ed674a40f0cc31adb83f4ca5fc195f03a6aff6e010d1f5807d1c58", size = 27563752 }
wheels = [
    { url = "https://files.pythonhosted.org/packages/39/4a/2684863905b72fceea24edaa10e3e16bc742a184042f463f3b09883d75b0/wordcloud-1.9.3-cp311-cp311-macosx_10_9_x86_64.whl", hash = "sha256:7ced0d5c946d82cfc778febafe3eedeb0bae07dd57ea4f21fe06b9ec8225ab31", size = 172394 },
    { url = "https://files.pythonhosted.org/packages/ac/66/937d1d73389c0b501c928c4d8513653063d2b40272dff70d0e283d8b9144/wordcloud-1.9.3-cp311-cp311-macosx_11_0_arm64.whl", hash = "sha256:6f5499e6360219e61808dc0d2b00cd5104f78a82d2ae8f7986df04731713835f", size = 168299 },
    { url = "https://files.pythonhosted.org/packages/40/ad/c22887189c23cc133ae7cbad48c71312f1a962b960fe7f51fd792808a307/wordcloud-1.9.3-cp311-cp311-manylinux_2_17_x86_64.manylinux2014_x86_64.whl", hash = "sha256:cb1e8bb7d60f7a90fa8439c7b56dd1df60766115fd57480ac0d83ca5204e0117", size = 548338 },
    { url = "https://files.pythonhosted.org/packages/ce/27/0b81f0160883f366678d59df4a6e8cb1921934b2f8086de8dfb9540b0b10/wordcloud-1.9.3-cp311-cp311-manylinux_2_5_i686.manylinux1_i686.manylinux_2_17_i686.manylinux2014_i686.whl", hash = "sha256:6e33328044db5c01487f2a3a023b5476947942dacd6a5dc8c217fa039f6c5bd9", size = 528633 },
    { url = "https://files.pythonhosted.org/packages/04/08/3390a827a6f3f4605d35f2fbb755c9e5d7a08b904b63266bff17fa255c72/wordcloud-1.9.3-cp311-cp311-musllinux_1_1_i686.whl", hash = "sha256:998dc0dc8fcbff88f566f17cb5e0eb3bb21fcafd387b0670be6c14feacaf4cdc", size = 523490 },
    { url = "https://files.pythonhosted.org/packages/58/3c/e803ad055fe511e33f091e5aedfdbb7f82adf67eb96dcbd80f075f95a6a1/wordcloud-1.9.3-cp311-cp311-musllinux_1_1_x86_64.whl", hash = "sha256:e1a1c3cfa86b605a19711ec58920ccb694dca9d5c9d00b373f4d5952d63793e9", size = 549004 },
    { url = "https://files.pythonhosted.org/packages/6d/a7/dff6e4f86739e383a5922be6198930c6705d953f37a2815ddfa6b11e3880/wordcloud-1.9.3-cp311-cp311-win32.whl", hash = "sha256:f504e3291256c0b6fca044602f8f0e5cb56b7c33724cde9d279c4077fa5b6d27", size = 289823 },
    { url = "https://files.pythonhosted.org/packages/f5/b0/247159f61c5d5d6647171bef84430b7efad4db504f0229674024f3a4f7f2/wordcloud-1.9.3-cp311-cp311-win_amd64.whl", hash = "sha256:103c9b0465e1cf5b7a38b49ab1c3a0b0301762fa56602ac79287f9d22b46ade3", size = 300164 },
    { url = "https://files.pythonhosted.org/packages/85/c0/399a255a2306867cc876de471547c8f727d940c2636c1311d354898e5851/wordcloud-1.9.3-cp312-cp312-macosx_10_9_x86_64.whl", hash = "sha256:dfea303fc1dec4811e4a5671a8021a89724b6fa70639d059ad30c492932be447", size = 174069 },
    { url = "https://files.pythonhosted.org/packages/03/cb/8228555eff393b3e86be815ecb5d506fc18ccfe3b8427b5c1ac2944c4ced/wordcloud-1.9.3-cp312-cp312-macosx_11_0_arm64.whl", hash = "sha256:512f3c9a2e8579269a33ac9219d042fd0cc5a3a524ee68079238a3e4efe2b879", size = 169434 },
    { url = "https://files.pythonhosted.org/packages/c6/83/17f69e39c76913064d1ee60e08f9fb3eacf019c2085f5bdfd2b87bc304b9/wordcloud-1.9.3-cp312-cp312-manylinux_2_17_x86_64.manylinux2014_x86_64.whl", hash = "sha256:d00d916509a17b432032161d492ed7f30b2ebd921303090fe1d2b57011a49cc0", size = 541632 },
    { url = "https://files.pythonhosted.org/packages/a3/fe/1e877865f6e2119c044ab706a31ff20228764f702af12c15fc592f9667f1/wordcloud-1.9.3-cp312-cp312-manylinux_2_5_i686.manylinux1_i686.manylinux_2_17_i686.manylinux2014_i686.whl", hash = "sha256:d5e0e7bbd269a62baa63ea2175faea4d74435c0ad828f3d5999fa4c33ebe0629", size = 519625 },
    { url = "https://files.pythonhosted.org/packages/a4/1b/6bc50f44fd7e51feb9765ed4a6f81fcb8eeafb1c4a1d4853a069a9d98055/wordcloud-1.9.3-cp312-cp312-musllinux_1_1_i686.whl", hash = "sha256:483aa4f8d17b9744a3b238269593d1794b962fc757a72a9e7e8468c2665cffb7", size = 516073 },
    { url = "https://files.pythonhosted.org/packages/4d/80/f9cafd71562e168b093ba4373917d9c1d51fa4cbbd015b2b6ee770f07357/wordcloud-1.9.3-cp312-cp312-musllinux_1_1_x86_64.whl", hash = "sha256:64b342a79553970fa04083761d041067323219ad62b5550a496e42436d23cbb3", size = 544135 },
    { url = "https://files.pythonhosted.org/packages/77/c0/bc14fd7fa96e5b544aac4e9e65b5dd6f753d72184da35e35eb0b24c4dde4/wordcloud-1.9.3-cp312-cp312-win32.whl", hash = "sha256:419acfe0b1d1227b9e3e14ec1bb6c40fd7fa652df4adf81f0ba3e00daca500b5", size = 291251 },
    { url = "https://files.pythonhosted.org/packages/bf/a0/b8fa5f2d7147a7675e2cab99108f7d8d524b67481f81f289cdb2b64ed1ab/wordcloud-1.9.3-cp312-cp312-win_amd64.whl", hash = "sha256:2061a9978a6243107ce1a8a9fa24f421b03a0f7e620769b6f5075857e75aa615", size = 301393 },
]<|MERGE_RESOLUTION|>--- conflicted
+++ resolved
@@ -2008,11 +2008,7 @@
 
 [[package]]
 name = "pyretailscience"
-<<<<<<< HEAD
-version = "0.22.0"
-=======
-version = "0.23.0"
->>>>>>> 8f462950
+version = "0.24.0"
 source = { editable = "." }
 dependencies = [
     { name = "duckdb" },
