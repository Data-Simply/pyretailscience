site_name: PyRetailScience
site_url: https://pyretailscience.datasimply.co
repo_url: https://github.com/Data-Simply/pyretailscience
repo_name: Data-Simply/pyretailscience

nav:
  - Home: index.md
  - Getting Started:
      - Installation: getting_started/installation.md
      - Options & Configuration: getting_started/options_guide.md
  - Analysis Modules:
      - analysis_modules.md
  - Plot Gallery:
      - Overview: gallery/index.md
      - Area Plot: gallery/plots/area.ipynb
      - Bar Plot: gallery/plots/bar.ipynb
      - Broken Timeline Plot: gallery/plots/broken_timeline.ipynb
      - Cohort Plot: gallery/plots/cohort.ipynb
      - Heatmap Plot: gallery/plots/heatmap.ipynb
      - Histogram Plot: gallery/plots/histogram.ipynb
<<<<<<< HEAD
      - Time Plot: gallery/plots/time.ipynb
=======
      - Line Plot: gallery/plots/line.ipynb
      - Period on Period Plot: gallery/plots/period_on_period.ipynb
>>>>>>> 0cf964e9
  - Examples:
      - Customer Retention: examples/retention.ipynb
      - Gain Loss Analysis: examples/gain_loss.ipynb
      - Cross Shop Analysis: examples/cross_shop.ipynb
      - Segmentation: examples/segmentation.ipynb
      - Product Association: examples/product_association.ipynb
      - Revenue Tree: examples/revenue_tree.ipynb
  - Reference:
      - Options: api/options.md
      - Analysis:
          - Cohort Analysis: api/analysis/cohort.md
          - Cross Shop Analysis: api/analysis/cross_shop.md
          - Customer Retention: api/analysis/customer.md
          - Gain Loss: api/analysis/gain_loss.md
          - Haversine Distance: api/analysis/haversine.md
          - Product Association: api/analysis/product_association.md
          - Customer Decision Hierarchy: api/analysis/customer_decision_hierarchy.md
          - Revenue Tree: api/analysis/revenue_tree.md
          - Composite Rank: api/analysis/composite_rank.md
      - Segmentation:
          - Base Segmentation: api/segmentation/base.md
          - HML Segmentation: api/segmentation/hml.md
          - RFM Segmentation: api/segmentation/rfm.md
          - SegTransactionStats Segmentation: api/segmentation/segstats.md
          - Threshold Segmentation: api/segmentation/threshold.md
      - Plots:
          - Area Plot: api/plots/area.md
          - Bar Plot: api/plots/bar.md
          - Broken Timeline Plot: api/plots/broken_timeline.md
          - Cohort Plot: api/plots/cohort.md
          - Histogram Plot: api/plots/histogram.md
          - Heatmap Plot: api/plots/heatmap.md
          - Index Plot: api/plots/index.md
          - Line Plot: api/plots/line.md
          - Period On Period Plot: api/plots/period_on_period.md
          - Scatter Plot: api/plots/scatter.md
          - Time Plot: api/plots/time.md
          - Price Plot: api/plots/price.md
          - Venn Diagram: api/plots/venn.md
          - Waterfall Plot: api/plots/waterfall.md
          - Styles:
              - Graph Utils: api/plots/styles/graph_utils.md
              - Tailwind Colors: api/plots/styles/tailwind.md
              - Styling Context: api/plots/styles/styling_context.md
              - Styling Helpers: api/plots/styles/styling_helpers.md
      - Utils:
          - Date Utils: api/utils/date.md
          - Filter & Label Utils: api/utils/filter_and_label.md
          - Label Utils: api/utils/label.md

theme:
  name: material
  custom_dir: docs/overrides
  features:
    - content.code.annotation
    - content.code.copy
    - content.tabs.link
    - navigation.footer
    - navigation.sections
    - navigation.tabs
    - navigation.top
    - search.highlight
    - search.suggest
    - toc.integrate
  language: en
  palette:
    primary: custom
  font:
    text: Poppins
    code: Roboto Mono
  logo: assets/images/logo-white.svg
  favicon: assets/images/logo.svg
extra_css:
  - stylesheets/extra.css

plugins:
  - search
  - mkdocstrings
  - autorefs
  - mkdocs-jupyter

markdown_extensions:
  - admonition
  - pymdownx.details
  - attr_list
  - md_in_html
  - pymdownx.highlight:
      anchor_linenums: true
      line_spans: __span
      pygments_lang_class: true
  - pymdownx.inlinehilite
  - pymdownx.snippets
  - pymdownx.superfences

extra:
  analytics:
    provider: google
    property: G-7S7YSNJ82W
  consent:
    actions:
      - accept
      - manage
    title: Cookie consent
    description: >-
      We use cookies to recognize your repeated visits and preferences, as well
      as to measure the effectiveness of our documentation and whether users
      find what they're searching for. With your consent, you're helping us to
      make our documentation better.
  social:
    - icon: fontawesome/brands/github
      link: https://github.com/Data-Simply/pyretailscience
      name: PyRetailScience on GitHub

copyright: |
  &copy; 2025 <a href="https://datasimply.co"  target="_blank" rel="noopener">Murray Vanwyk</a> -
  <a href="#__consent">Change cookie settings</a><|MERGE_RESOLUTION|>--- conflicted
+++ resolved
@@ -18,12 +18,9 @@
       - Cohort Plot: gallery/plots/cohort.ipynb
       - Heatmap Plot: gallery/plots/heatmap.ipynb
       - Histogram Plot: gallery/plots/histogram.ipynb
-<<<<<<< HEAD
-      - Time Plot: gallery/plots/time.ipynb
-=======
       - Line Plot: gallery/plots/line.ipynb
       - Period on Period Plot: gallery/plots/period_on_period.ipynb
->>>>>>> 0cf964e9
+      - Time Plot: gallery/plots/time.ipynb
   - Examples:
       - Customer Retention: examples/retention.ipynb
       - Gain Loss Analysis: examples/gain_loss.ipynb
