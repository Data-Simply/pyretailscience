site_name: PyRetailScience
site_url: https://pyretailscience.datasimply.co
repo_url: https://github.com/Data-Simply/pyretailscience
repo_name: Data-Simply/pyretailscience

nav:
  - Home: index.md
  - Getting Started:
      - Installation: getting_started/installation.md
      - Options & Configuration: getting_started/options_guide.md
  - Analysis Modules:
      - analysis_modules.md
  - Plot Gallery:
      - Overview: gallery/index.md
      - Area Plot: gallery/plots/area.ipynb
      - Bar Plot: gallery/plots/bar.ipynb
      - Broken Timeline Plot: gallery/plots/broken_timeline.ipynb
      - Cohort Plot: gallery/plots/cohort.ipynb
      - Heatmap Plot: gallery/plots/heatmap.ipynb
      - Histogram Plot: gallery/plots/histogram.ipynb
<<<<<<< HEAD
      - Venn Diagram: gallery/plots/venn.ipynb
=======
      - Line Plot: gallery/plots/line.ipynb
      - Period on Period Plot: gallery/plots/period_on_period.ipynb
      - Time Plot: gallery/plots/time.ipynb
>>>>>>> 10d3c33b
  - Examples:
      - Customer Retention: examples/retention.ipynb
      - Gain Loss Analysis: examples/gain_loss.ipynb
      - Cross Shop Analysis: examples/cross_shop.ipynb
      - Segmentation: examples/segmentation.ipynb
      - Product Association: examples/product_association.ipynb
      - Revenue Tree: examples/revenue_tree.ipynb
  - Reference:
      - Options: api/options.md
      - Analysis:
          - Cohort Analysis: api/analysis/cohort.md
          - Cross Shop Analysis: api/analysis/cross_shop.md
          - Customer Retention: api/analysis/customer.md
          - Gain Loss: api/analysis/gain_loss.md
          - Haversine Distance: api/analysis/haversine.md
          - Product Association: api/analysis/product_association.md
          - Customer Decision Hierarchy: api/analysis/customer_decision_hierarchy.md
          - Revenue Tree: api/analysis/revenue_tree.md
          - Composite Rank: api/analysis/composite_rank.md
      - Segmentation:
          - Base Segmentation: api/segmentation/base.md
          - HML Segmentation: api/segmentation/hml.md
          - RFM Segmentation: api/segmentation/rfm.md
          - SegTransactionStats Segmentation: api/segmentation/segstats.md
          - Threshold Segmentation: api/segmentation/threshold.md
      - Plots:
          - Area Plot: api/plots/area.md
          - Bar Plot: api/plots/bar.md
          - Broken Timeline Plot: api/plots/broken_timeline.md
          - Cohort Plot: api/plots/cohort.md
          - Histogram Plot: api/plots/histogram.md
          - Heatmap Plot: api/plots/heatmap.md
          - Index Plot: api/plots/index.md
          - Line Plot: api/plots/line.md
          - Period On Period Plot: api/plots/period_on_period.md
          - Scatter Plot: api/plots/scatter.md
          - Time Plot: api/plots/time.md
          - Price Plot: api/plots/price.md
          - Venn Diagram: api/plots/venn.md
          - Waterfall Plot: api/plots/waterfall.md
          - Styles:
              - Graph Utils: api/plots/styles/graph_utils.md
              - Tailwind Colors: api/plots/styles/tailwind.md
              - Styling Context: api/plots/styles/styling_context.md
              - Styling Helpers: api/plots/styles/styling_helpers.md
      - Utils:
          - Date Utils: api/utils/date.md
          - Filter & Label Utils: api/utils/filter_and_label.md
          - Label Utils: api/utils/label.md

theme:
  name: material
  custom_dir: docs/overrides
  features:
    - content.code.annotation
    - content.code.copy
    - content.tabs.link
    - navigation.footer
    - navigation.sections
    - navigation.tabs
    - navigation.top
    - search.highlight
    - search.suggest
    - toc.integrate
  language: en
  palette:
    primary: custom
  font:
    text: Poppins
    code: Roboto Mono
  logo: assets/images/logo-white.svg
  favicon: assets/images/logo.svg
extra_css:
  - stylesheets/extra.css

plugins:
  - search
  - mkdocstrings
  - autorefs
  - mkdocs-jupyter

markdown_extensions:
  - admonition
  - pymdownx.details
  - attr_list
  - md_in_html
  - pymdownx.highlight:
      anchor_linenums: true
      line_spans: __span
      pygments_lang_class: true
  - pymdownx.inlinehilite
  - pymdownx.snippets
  - pymdownx.superfences

extra:
  analytics:
    provider: google
    property: G-7S7YSNJ82W
  consent:
    actions:
      - accept
      - manage
    title: Cookie consent
    description: >-
      We use cookies to recognize your repeated visits and preferences, as well
      as to measure the effectiveness of our documentation and whether users
      find what they're searching for. With your consent, you're helping us to
      make our documentation better.
  social:
    - icon: fontawesome/brands/github
      link: https://github.com/Data-Simply/pyretailscience
      name: PyRetailScience on GitHub

copyright: |
  &copy; 2025 <a href="https://datasimply.co"  target="_blank" rel="noopener">Murray Vanwyk</a> -
  <a href="#__consent">Change cookie settings</a><|MERGE_RESOLUTION|>--- conflicted
+++ resolved
@@ -18,13 +18,10 @@
       - Cohort Plot: gallery/plots/cohort.ipynb
       - Heatmap Plot: gallery/plots/heatmap.ipynb
       - Histogram Plot: gallery/plots/histogram.ipynb
-<<<<<<< HEAD
-      - Venn Diagram: gallery/plots/venn.ipynb
-=======
       - Line Plot: gallery/plots/line.ipynb
       - Period on Period Plot: gallery/plots/period_on_period.ipynb
       - Time Plot: gallery/plots/time.ipynb
->>>>>>> 10d3c33b
+      - Venn Diagram: gallery/plots/venn.ipynb
   - Examples:
       - Customer Retention: examples/retention.ipynb
       - Gain Loss Analysis: examples/gain_loss.ipynb
