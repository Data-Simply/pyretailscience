site_name: PyRetailScience
site_url: https://pyretailscience.datasimply.co
repo_url: https://github.com/Data-Simply/pyretailscience
repo_name: Data-Simply/pyretailscience

nav:
  - Home: index.md
  - Getting Started:
      - Installation: getting_started/installation.md
  - Analysis Modules:
      - analysis_modules.md
  - Examples:
      - Customer Retention: examples/retention.ipynb
      - Gain Loss Analysis: examples/gain_loss.ipynb
      - Cross Shop Analysis: examples/cross_shop.ipynb
      - Segmentation: examples/segmentation.ipynb
      - Product Association: examples/product_association.ipynb
      - Revenue Tree: examples/revenue_tree.ipynb
  - Reference:
      - Options: api/options.md
      - Range Planning: api/range_planning.md
      - Analysis:
          - Cross Shop Analysis: api/analysis/cross_shop.md
          - Customer Retention: api/analysis/customer.md
          - Gain Loss: api/analysis/gain_loss.md
          - Haversine Distance: api/analysis/haversine.md
          - Product Association: api/analysis/product_association.md
          - Revenue Tree: api/analysis/revenue_tree.md
<<<<<<< HEAD
          - Segmentation: api/analysis/segmentation.md
          - Cohort Analysis: api/analysis/cohort.md
=======
      - Segmentation:
          - Base Segmentation: api/segmentation/base.md
          - HML Segmentation: api/segmentation/hml.md
          - RFM Segmentation: api/segmentation/rfm.md
          - SegTransactionStats Segmentation: api/segmentation/segstats.md
          - Threshold Segmentation: api/segmentation/threshold.md
>>>>>>> c4be7f1d
      - Plots:
          - Area Plot: api/plots/area.md
          - Bar Plot: api/plots/bar.md
          - Histogram Plot: api/plots/histogram.md
          - Index Plot: api/plots/index.md
          - Line Plot: api/plots/line.md
          - Scatter Plot: api/plots/scatter.md
          - Time Plot: api/plots/time.md
          - Venn Diagram: api/plots/venn.md
          - Waterfall Plot: api/plots/waterfall.md
          - Style:
              - Graph Utils: api/plots/style/graph_utils.md
              - Tailwind Colors: api/plots/style/tailwind.md

theme:
  name: material
  custom_dir: docs/overrides
  features:
    - content.code.annotation
    - content.code.copy
    - content.tabs.link
    - navigation.footer
    - navigation.sections
    - navigation.tabs
    - navigation.top
    - search.highlight
    - search.suggest
    - toc.integrate
  language: en
  palette:
    primary: custom
  font:
    text: Poppins
    code: Roboto Mono
  logo: assets/images/logo-white.svg
  favicon: assets/images/logo.svg
extra_css:
  - stylesheets/extra.css

plugins:
  - search
  - mkdocstrings
  - autorefs
  - mkdocs-jupyter

markdown_extensions:
  - attr_list
  - md_in_html
  - pymdownx.highlight:
      anchor_linenums: true
      line_spans: __span
      pygments_lang_class: true
  - pymdownx.inlinehilite
  - pymdownx.snippets
  - pymdownx.superfences

extra:
  analytics:
    provider: google
    property: G-7S7YSNJ82W
  consent:
    actions:
      - accept
      - manage
    title: Cookie consent
    description: >-
      We use cookies to recognize your repeated visits and preferences, as well
      as to measure the effectiveness of our documentation and whether users
      find what they're searching for. With your consent, you're helping us to
      make our documentation better.
  social:
    - icon: fontawesome/brands/github
      link: https://github.com/Data-Simply/pyretailscience
      name: PyRetailScience on GitHub

copyright: |
  &copy; {{ now().year }} <a href="https://datasimply.co"  target="_blank" rel="noopener">Murray Vanwyk</a> -
  <a href="#__consent">Change cookie settings</a><|MERGE_RESOLUTION|>--- conflicted
+++ resolved
@@ -26,17 +26,12 @@
           - Haversine Distance: api/analysis/haversine.md
           - Product Association: api/analysis/product_association.md
           - Revenue Tree: api/analysis/revenue_tree.md
-<<<<<<< HEAD
-          - Segmentation: api/analysis/segmentation.md
-          - Cohort Analysis: api/analysis/cohort.md
-=======
       - Segmentation:
           - Base Segmentation: api/segmentation/base.md
           - HML Segmentation: api/segmentation/hml.md
           - RFM Segmentation: api/segmentation/rfm.md
           - SegTransactionStats Segmentation: api/segmentation/segstats.md
           - Threshold Segmentation: api/segmentation/threshold.md
->>>>>>> c4be7f1d
       - Plots:
           - Area Plot: api/plots/area.md
           - Bar Plot: api/plots/bar.md
