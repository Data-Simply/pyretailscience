site_name: PyRetailScience
site_url: https://pyretailscience.datasimply.co
repo_url: https://github.com/Data-Simply/pyretailscience
repo_name: Data-Simply/pyretailscience

nav:
  - Home: index.md
  - Getting Started:
      - Installation: getting_started/installation.md
      - Options & Configuration: getting_started/options_guide.md
  - Analysis Modules:
      - analysis_modules.md
  - Plot Gallery:
      - Overview: gallery/index.md
      - Area Plot: gallery/plots/area.ipynb
      - Bar Plot: gallery/plots/bar.ipynb
      - Broken Timeline Plot: gallery/plots/broken_timeline.ipynb
      - Cohort Plot: gallery/plots/cohort.ipynb
      - Heatmap Plot: gallery/plots/heatmap.ipynb
      - Histogram Plot: gallery/plots/histogram.ipynb
<<<<<<< HEAD
      - Period on Period Plot: gallery/plots/period_on_period.ipynb
=======
      - Line Plot: gallery/plots/line.ipynb
>>>>>>> d6dcd6fe
  - Examples:
      - Customer Retention: examples/retention.ipynb
      - Gain Loss Analysis: examples/gain_loss.ipynb
      - Cross Shop Analysis: examples/cross_shop.ipynb
      - Segmentation: examples/segmentation.ipynb
      - Product Association: examples/product_association.ipynb
      - Revenue Tree: examples/revenue_tree.ipynb
  - Reference:
      - Options: api/options.md
      - Analysis:
          - Cohort Analysis: api/analysis/cohort.md
          - Cross Shop Analysis: api/analysis/cross_shop.md
          - Customer Retention: api/analysis/customer.md
          - Gain Loss: api/analysis/gain_loss.md
          - Haversine Distance: api/analysis/haversine.md
          - Product Association: api/analysis/product_association.md
          - Customer Decision Hierarchy: api/analysis/customer_decision_hierarchy.md
          - Revenue Tree: api/analysis/revenue_tree.md
          - Composite Rank: api/analysis/composite_rank.md
      - Segmentation:
          - Base Segmentation: api/segmentation/base.md
          - HML Segmentation: api/segmentation/hml.md
          - RFM Segmentation: api/segmentation/rfm.md
          - SegTransactionStats Segmentation: api/segmentation/segstats.md
          - Threshold Segmentation: api/segmentation/threshold.md
      - Plots:
          - Area Plot: api/plots/area.md
          - Bar Plot: api/plots/bar.md
          - Broken Timeline Plot: api/plots/broken_timeline.md
          - Cohort Plot: api/plots/cohort.md
          - Histogram Plot: api/plots/histogram.md
          - Heatmap Plot: api/plots/heatmap.md
          - Index Plot: api/plots/index.md
          - Line Plot: api/plots/line.md
          - Period On Period Plot: api/plots/period_on_period.md
          - Scatter Plot: api/plots/scatter.md
          - Time Plot: api/plots/time.md
          - Price Plot: api/plots/price.md
          - Venn Diagram: api/plots/venn.md
          - Waterfall Plot: api/plots/waterfall.md
          - Styles:
              - Graph Utils: api/plots/styles/graph_utils.md
              - Tailwind Colors: api/plots/styles/tailwind.md
              - Styling Context: api/plots/styles/styling_context.md
              - Styling Helpers: api/plots/styles/styling_helpers.md
      - Utils:
          - Date Utils: api/utils/date.md
          - Filter & Label Utils: api/utils/filter_and_label.md
          - Label Utils: api/utils/label.md

theme:
  name: material
  custom_dir: docs/overrides
  features:
    - content.code.annotation
    - content.code.copy
    - content.tabs.link
    - navigation.footer
    - navigation.sections
    - navigation.tabs
    - navigation.top
    - search.highlight
    - search.suggest
    - toc.integrate
  language: en
  palette:
    primary: custom
  font:
    text: Poppins
    code: Roboto Mono
  logo: assets/images/logo-white.svg
  favicon: assets/images/logo.svg
extra_css:
  - stylesheets/extra.css

plugins:
  - search
  - mkdocstrings
  - autorefs
  - mkdocs-jupyter

markdown_extensions:
  - admonition
  - pymdownx.details
  - attr_list
  - md_in_html
  - pymdownx.highlight:
      anchor_linenums: true
      line_spans: __span
      pygments_lang_class: true
  - pymdownx.inlinehilite
  - pymdownx.snippets
  - pymdownx.superfences

extra:
  analytics:
    provider: google
    property: G-7S7YSNJ82W
  consent:
    actions:
      - accept
      - manage
    title: Cookie consent
    description: >-
      We use cookies to recognize your repeated visits and preferences, as well
      as to measure the effectiveness of our documentation and whether users
      find what they're searching for. With your consent, you're helping us to
      make our documentation better.
  social:
    - icon: fontawesome/brands/github
      link: https://github.com/Data-Simply/pyretailscience
      name: PyRetailScience on GitHub

copyright: |
  &copy; 2025 <a href="https://datasimply.co"  target="_blank" rel="noopener">Murray Vanwyk</a> -
  <a href="#__consent">Change cookie settings</a><|MERGE_RESOLUTION|>--- conflicted
+++ resolved
@@ -18,11 +18,8 @@
       - Cohort Plot: gallery/plots/cohort.ipynb
       - Heatmap Plot: gallery/plots/heatmap.ipynb
       - Histogram Plot: gallery/plots/histogram.ipynb
-<<<<<<< HEAD
+      - Line Plot: gallery/plots/line.ipynb
       - Period on Period Plot: gallery/plots/period_on_period.ipynb
-=======
-      - Line Plot: gallery/plots/line.ipynb
->>>>>>> d6dcd6fe
   - Examples:
       - Customer Retention: examples/retention.ipynb
       - Gain Loss Analysis: examples/gain_loss.ipynb
