--- conflicted
+++ resolved
@@ -14,11 +14,8 @@
       - Overview: gallery/index.md
       - Area Plot: gallery/plots/area.ipynb
       - Bar Plot: gallery/plots/bar.ipynb
-<<<<<<< HEAD
+      - Broken Timeline Plot: gallery/plots/broken_timeline.ipynb
       - Cohort Plot: gallery/plots/cohort.ipynb
-=======
-      - Broken Timeline Plot: gallery/plots/broken_timeline.ipynb
->>>>>>> 364d1714
   - Examples:
       - Customer Retention: examples/retention.ipynb
       - Gain Loss Analysis: examples/gain_loss.ipynb
