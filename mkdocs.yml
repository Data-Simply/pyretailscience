site_name: PyRetailScience
site_url: https://pyretailscience.datasimply.co
repo_url: https://github.com/Data-Simply/pyretailscience
repo_name: Data-Simply/pyretailscience

nav:
  - Home: index.md
  - Getting Started:
      - Installation: getting_started/installation.md
      - Options & Configuration: getting_started/options_guide.md
  - Analysis Modules:
      - analysis_modules.md
  - Plot Gallery:
      - Overview: gallery/index.md
      - Area Plot: gallery/plots/area.ipynb
      - Bar Plot: gallery/plots/bar.ipynb
      - Broken Timeline Plot: gallery/plots/broken_timeline.ipynb
      - Cohort Plot: gallery/plots/cohort.ipynb
      - Heatmap Plot: gallery/plots/heatmap.ipynb
<<<<<<< HEAD
      - Price Plot: gallery/plots/price.ipynb
=======
      - Histogram Plot: gallery/plots/histogram.ipynb
      - Line Plot: gallery/plots/line.ipynb
      - Period on Period Plot: gallery/plots/period_on_period.ipynb
      - Time Plot: gallery/plots/time.ipynb
      - Venn Diagram: gallery/plots/venn.ipynb
      - Waterfall Plot: gallery/plots/waterfall.ipynb
>>>>>>> 42cdef7b
  - Examples:
      - Customer Retention: examples/retention.ipynb
      - Gain Loss Analysis: examples/gain_loss.ipynb
      - Cross Shop Analysis: examples/cross_shop.ipynb
      - Segmentation: examples/segmentation.ipynb
      - Product Association: examples/product_association.ipynb
      - Revenue Tree: examples/revenue_tree.ipynb
  - Reference:
      - Options: api/options.md
      - Analysis:
          - Cohort Analysis: api/analysis/cohort.md
          - Cross Shop Analysis: api/analysis/cross_shop.md
          - Customer Retention: api/analysis/customer.md
          - Gain Loss: api/analysis/gain_loss.md
          - Haversine Distance: api/analysis/haversine.md
          - Product Association: api/analysis/product_association.md
          - Customer Decision Hierarchy: api/analysis/customer_decision_hierarchy.md
          - Revenue Tree: api/analysis/revenue_tree.md
          - Composite Rank: api/analysis/composite_rank.md
      - Segmentation:
          - Base Segmentation: api/segmentation/base.md
          - HML Segmentation: api/segmentation/hml.md
          - RFM Segmentation: api/segmentation/rfm.md
          - SegTransactionStats Segmentation: api/segmentation/segstats.md
          - Threshold Segmentation: api/segmentation/threshold.md
      - Plots:
          - Area Plot: api/plots/area.md
          - Bar Plot: api/plots/bar.md
          - Broken Timeline Plot: api/plots/broken_timeline.md
          - Cohort Plot: api/plots/cohort.md
          - Histogram Plot: api/plots/histogram.md
          - Heatmap Plot: api/plots/heatmap.md
          - Index Plot: api/plots/index.md
          - Line Plot: api/plots/line.md
          - Period On Period Plot: api/plots/period_on_period.md
          - Scatter Plot: api/plots/scatter.md
          - Time Plot: api/plots/time.md
          - Price Plot: api/plots/price.md
          - Venn Diagram: api/plots/venn.md
          - Waterfall Plot: api/plots/waterfall.md
          - Styles:
              - Graph Utils: api/plots/styles/graph_utils.md
              - Tailwind Colors: api/plots/styles/tailwind.md
              - Styling Context: api/plots/styles/styling_context.md
              - Styling Helpers: api/plots/styles/styling_helpers.md
      - Utils:
          - Date Utils: api/utils/date.md
          - Filter & Label Utils: api/utils/filter_and_label.md
          - Label Utils: api/utils/label.md

theme:
  name: material
  custom_dir: docs/overrides
  features:
    - content.code.annotation
    - content.code.copy
    - content.tabs.link
    - navigation.footer
    - navigation.sections
    - navigation.tabs
    - navigation.top
    - search.highlight
    - search.suggest
    - toc.integrate
  language: en
  palette:
    primary: custom
  font:
    text: Poppins
    code: Roboto Mono
  logo: assets/images/logo-white.svg
  favicon: assets/images/logo.svg
extra_css:
  - stylesheets/extra.css

plugins:
  - search
  - mkdocstrings
  - autorefs
  - mkdocs-jupyter

markdown_extensions:
  - admonition
  - pymdownx.details
  - attr_list
  - md_in_html
  - pymdownx.highlight:
      anchor_linenums: true
      line_spans: __span
      pygments_lang_class: true
  - pymdownx.inlinehilite
  - pymdownx.snippets
  - pymdownx.superfences

extra:
  analytics:
    provider: google
    property: G-7S7YSNJ82W
  consent:
    actions:
      - accept
      - manage
    title: Cookie consent
    description: >-
      We use cookies to recognize your repeated visits and preferences, as well
      as to measure the effectiveness of our documentation and whether users
      find what they're searching for. With your consent, you're helping us to
      make our documentation better.
  social:
    - icon: fontawesome/brands/github
      link: https://github.com/Data-Simply/pyretailscience
      name: PyRetailScience on GitHub

copyright: |
  &copy; 2025 <a href="https://datasimply.co"  target="_blank" rel="noopener">Murray Vanwyk</a> -
  <a href="#__consent">Change cookie settings</a><|MERGE_RESOLUTION|>--- conflicted
+++ resolved
@@ -17,16 +17,13 @@
       - Broken Timeline Plot: gallery/plots/broken_timeline.ipynb
       - Cohort Plot: gallery/plots/cohort.ipynb
       - Heatmap Plot: gallery/plots/heatmap.ipynb
-<<<<<<< HEAD
-      - Price Plot: gallery/plots/price.ipynb
-=======
       - Histogram Plot: gallery/plots/histogram.ipynb
       - Line Plot: gallery/plots/line.ipynb
       - Period on Period Plot: gallery/plots/period_on_period.ipynb
       - Time Plot: gallery/plots/time.ipynb
       - Venn Diagram: gallery/plots/venn.ipynb
       - Waterfall Plot: gallery/plots/waterfall.ipynb
->>>>>>> 42cdef7b
+      - Price Plot: gallery/plots/price.ipynb
   - Examples:
       - Customer Retention: examples/retention.ipynb
       - Gain Loss Analysis: examples/gain_loss.ipynb
