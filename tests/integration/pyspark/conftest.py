"""PySpark integration test fixtures."""

import atexit
import tempfile
from pathlib import Path

import ibis
import pandas as pd
import pytest


@pytest.fixture(scope="session")
def pyspark_connection():
    """Connect to PySpark for integration tests."""
<<<<<<< HEAD
    try:
        conn = ibis.pyspark.connect()
    except Exception as e:
        msg = f"Failed to connect to PySpark: {e}"
        raise RuntimeError(msg) from e
    else:
        return conn
=======
    return ibis.pyspark.connect()
>>>>>>> 4b51db22


@pytest.fixture(scope="session")
def transactions_table(pyspark_connection):
    """Get the transactions table for testing."""
<<<<<<< HEAD
    # Determine data path (Docker vs local)
    data_path = "/app/data/transactions.parquet" if Path("/app/data").exists() else "data/transactions.parquet"

    # Read parquet with pandas first to handle Arrow time types
    df = pd.read_parquet(data_path)

    # Convert time columns to string format, then back to date format for PySpark
    # PySpark can handle date strings in YYYY-MM-DD format
    df["transaction_date"] = pd.to_datetime(df["transaction_date"]).dt.date
    df["transaction_time"] = df["transaction_time"].astype(str)

    # Save to temporary parquet file that PySpark can read
    with tempfile.NamedTemporaryFile(suffix=".parquet", delete=False) as tmp:
        df.to_parquet(tmp.name, engine="pyarrow")
        temp_path = tmp.name

    # Register cleanup function
    def cleanup():
        temp_file = Path(temp_path)
        if temp_file.exists():
            temp_file.unlink()

    atexit.register(cleanup)

    # Read the processed parquet file with PySpark
    return pyspark_connection.read_parquet(temp_path)
=======
    # Use pandas to read the parquet file first, then convert to Spark
    # This handles timestamp compatibility issues automatically
    df = pd.read_parquet("data/transactions.parquet")
    # # Pyspark has no time column so we have to convert it to a datetime
    df["transaction_time"] = pd.to_datetime(
        df["transaction_date"].astype(str) + " " + df["transaction_time"].astype(str),
    )
    spark_df = pyspark_connection._session.createDataFrame(df)
    # Create a temporary view and read it back as an ibis table
    spark_df.createOrReplaceTempView("transactions")
    return pyspark_connection.table("transactions")
>>>>>>> 4b51db22
<|MERGE_RESOLUTION|>--- conflicted
+++ resolved
@@ -12,31 +12,19 @@
 @pytest.fixture(scope="session")
 def pyspark_connection():
     """Connect to PySpark for integration tests."""
-<<<<<<< HEAD
-    try:
-        conn = ibis.pyspark.connect()
-    except Exception as e:
-        msg = f"Failed to connect to PySpark: {e}"
-        raise RuntimeError(msg) from e
-    else:
-        return conn
-=======
     return ibis.pyspark.connect()
->>>>>>> 4b51db22
 
 
 @pytest.fixture(scope="session")
 def transactions_table(pyspark_connection):
     """Get the transactions table for testing."""
-<<<<<<< HEAD
     # Determine data path (Docker vs local)
     data_path = "/app/data/transactions.parquet" if Path("/app/data").exists() else "data/transactions.parquet"
 
-    # Read parquet with pandas first to handle Arrow time types
+    # Use pandas to read the parquet file first to handle Arrow time types
     df = pd.read_parquet(data_path)
 
-    # Convert time columns to string format, then back to date format for PySpark
-    # PySpark can handle date strings in YYYY-MM-DD format
+    # Convert Arrow time types to PySpark-compatible formats
     df["transaction_date"] = pd.to_datetime(df["transaction_date"]).dt.date
     df["transaction_time"] = df["transaction_time"].astype(str)
 
@@ -53,18 +41,5 @@
 
     atexit.register(cleanup)
 
-    # Read the processed parquet file with PySpark
-    return pyspark_connection.read_parquet(temp_path)
-=======
-    # Use pandas to read the parquet file first, then convert to Spark
-    # This handles timestamp compatibility issues automatically
-    df = pd.read_parquet("data/transactions.parquet")
-    # # Pyspark has no time column so we have to convert it to a datetime
-    df["transaction_time"] = pd.to_datetime(
-        df["transaction_date"].astype(str) + " " + df["transaction_time"].astype(str),
-    )
-    spark_df = pyspark_connection._session.createDataFrame(df)
-    # Create a temporary view and read it back as an ibis table
-    spark_df.createOrReplaceTempView("transactions")
-    return pyspark_connection.table("transactions")
->>>>>>> 4b51db22
+    # Read the processed parquet file with PySpark through ibis
+    return pyspark_connection.read_parquet(temp_path)