"""Tests for the ProductAssociation module."""

import pandas as pd
import pytest

from pyretailscience.analysis.product_association import ProductAssociation
from pyretailscience.options import ColumnHelper, option_context

cols = ColumnHelper()


class TestProductAssociations:
    """Tests for the ProductAssociations class."""

    @pytest.fixture
    def transactions_df(self) -> pd.DataFrame:
        """Return a sample DataFrame for testing."""
        # fmt: off
        return pd.DataFrame({
            cols.transaction_id: [1, 1, 1, 2, 2, 2, 3, 3, 4, 4, 4, 4, 4, 5],
            "product": ["milk", "bread", "fruit", "butter", "eggs", "fruit", "beer", "diapers",
                        "milk", "bread", "butter", "eggs", "fruit", "bread"],
        })
        # fmt: on

    @pytest.fixture
    def expected_results_single_items_df(self) -> pd.DataFrame:
        """Return the expected results for the single items association analysis."""
        # fmt: off
        return pd.DataFrame(
                {
                    "product_1": [
                        "beer", "bread", "bread", "bread", "bread", "butter", "butter", "butter", "butter", "diapers",
                        "eggs", "eggs", "eggs", "eggs", "fruit", "fruit", "fruit", "fruit", "milk", "milk", "milk",
                        "milk",
                    ],
                    "product_2": [
                        "diapers", "butter", "eggs", "fruit", "milk", "bread", "eggs", "fruit", "milk", "beer", "bread",
                        "butter", "fruit", "milk", "bread", "butter", "eggs", "milk", "bread", "butter", "eggs",
                        "fruit",
                    ],
                    "occurrences_1": [1, 3, 3, 3, 3, 2, 2, 2, 2, 1, 2, 2, 2, 2, 3, 3, 3, 3, 2, 2, 2, 2],
                    "occurrences_2": [1, 2, 2, 3, 2, 3, 2, 3, 2, 1, 3, 2, 3, 2, 3, 2, 2, 2, 3, 2, 2, 3],
                    "cooccurrences": [1, 1, 1, 2, 2, 1, 2, 2, 1, 1, 1, 2, 2, 1, 2, 2, 2, 2, 2, 1, 1, 2],
                    "support": [
                        0.2, 0.2, 0.2, 0.4, 0.4, 0.2, 0.4, 0.4, 0.2, 0.2, 0.2, 0.4, 0.4, 0.2, 0.4, 0.4, 0.4, 0.4, 0.4,
                        0.2, 0.2, 0.4,
                    ],
                    "confidence": [
                        1.0, 0.333333, 0.333333, 0.666667, 0.666667, 0.5, 1.0, 1.0, 0.5, 1.0, 0.5, 1.0, 1.0, 0.5,
                        0.666667, 0.666667, 0.666667, 0.666667, 1.0, 0.5, 0.5, 1.0,
                    ],
                    "uplift": [
                        5.0, 0.833333, 0.833333, 1.111111, 1.666667, 0.833333, 2.5, 1.666667, 1.25, 5.0, 0.833333, 2.5,
                        1.666667, 1.25, 1.111111, 1.666667, 1.666667, 1.666667, 1.666667, 1.25, 1.25, 1.666667,
                    ],
                },
        )
        # fmt: on

    @pytest.fixture
    def expected_results_pair_items_df(self) -> pd.DataFrame:
        """Return the expected results for the pair items association analysis."""
        # fmt: off
        return pd.DataFrame(
            {
                "product_1": [
                    ("bread", "butter"), ("bread", "butter"), ("bread", "butter"), ("bread", "eggs"), ("bread", "eggs"),
                    ("bread", "eggs"), ("bread", "fruit"), ("bread", "fruit"), ("bread", "fruit"), ("bread", "milk"),
                    ("bread", "milk"), ("bread", "milk"), ("butter", "eggs"), ("butter", "eggs"), ("butter", "eggs"),
                    ("butter", "fruit"), ("butter", "fruit"), ("butter", "fruit"), ("butter", "milk"),
                    ("butter", "milk"), ("butter", "milk"), ("eggs", "fruit"), ("eggs", "fruit"), ("eggs", "fruit"),
                    ("eggs", "milk"), ("eggs", "milk"), ("eggs", "milk"), ("fruit", "milk"), ("fruit", "milk"),
                    ("fruit", "milk"),
                ],
                "product_2": [
                    "eggs", "fruit", "milk", "butter", "fruit", "milk", "butter", "eggs", "milk", "butter", "eggs",
                    "fruit", "bread", "fruit", "milk", "bread", "eggs", "milk", "bread", "eggs", "fruit", "bread",
                    "butter", "milk", "bread", "butter", "fruit", "bread", "butter", "eggs",
                ],
                "occurrences_1": [
                    1, 1, 1, 1, 1, 1, 2, 2, 2, 2, 2, 2, 2, 2, 2, 2, 2, 2, 1, 1, 1, 2, 2, 2, 1, 1, 1, 2, 2, 2,
                ],
                "occurrences_2": [
                    2, 3, 2, 2, 3, 2, 2, 2, 2, 2, 2, 3, 3, 3, 2, 3, 2, 2, 3, 2, 3, 3, 2, 2, 3, 2, 3, 3, 2, 2,
                ],
                "cooccurrences": [
                    1, 1, 1, 1, 1, 1, 1, 1, 2, 1, 1, 2, 1, 2, 1, 1, 2, 1, 1, 1, 1, 1, 2, 1, 1, 1, 1, 2, 1, 1,
                ],
                "support": [
                    0.2, 0.2, 0.2, 0.2, 0.2, 0.2, 0.2, 0.2, 0.4, 0.2, 0.2, 0.4, 0.2, 0.4, 0.2, 0.2, 0.4, 0.2, 0.2, 0.2,
                    0.2, 0.2, 0.4, 0.2, 0.2, 0.2, 0.2, 0.4, 0.2, 0.2,
                ],
                "confidence": [
                    1.0, 1.0, 1.0, 1.0, 1.0, 1.0, 0.5, 0.5, 1.0, 0.5, 0.5, 1.0, 0.5, 1.0, 0.5, 0.5, 1.0, 0.5, 1.0, 1.0,
                    1.0, 0.5, 1.0, 0.5, 1.0, 1.0, 1.0, 1.0, 0.5, 0.5,
                ],
                "uplift": [
                    2.5, 1.666667, 2.5, 2.5, 1.666667, 2.5, 1.25, 1.25, 2.5, 1.25, 1.25, 1.666667, 0.833333, 1.666667,
                    1.25, 0.833333, 2.5, 1.25, 1.666667, 2.5, 1.666667, 0.833333, 2.5, 1.25, 1.666667, 2.5, 1.666667,
                    1.666667, 1.25,1.25,
                ],
            },
        )
        # fmt: on

    def test_calc_association_all_single_items(self, transactions_df, expected_results_single_items_df):
        """Test calculating association rules for a single item versus another of item for all items."""
        associations_df = ProductAssociation(
            df=transactions_df,
            value_col="product",
            group_col=cols.transaction_id,
        )
        result = associations_df.df
        pd.testing.assert_frame_equal(result, expected_results_single_items_df)

    def test_calc_association_target_single_items(self, transactions_df, expected_results_single_items_df):
        """Test calculating association rules for target single item versus another of item."""
        target_item = "bread"

        calc_df = ProductAssociation(
            df=transactions_df,
            value_col="product",
            group_col=cols.transaction_id,
            target_item=target_item,
        )
        result = calc_df.df
        pd.testing.assert_frame_equal(
            result,
            expected_results_single_items_df[expected_results_single_items_df["product_1"] == target_item].reset_index(
                drop=True,
            ),
        )

    def test_calc_association_min_occurrences(self, transactions_df, expected_results_single_items_df):
        """Test calculating association rules with a min occurrences level."""
        min_occurrences = 2

        calc_df = ProductAssociation(
            df=transactions_df,
            value_col="product",
            group_col=cols.transaction_id,
            min_occurrences=min_occurrences,
        )

        result = calc_df.df
        pd.testing.assert_frame_equal(
            result,
            expected_results_single_items_df[
                (expected_results_single_items_df["occurrences_1"] >= min_occurrences)
                & (expected_results_single_items_df["occurrences_2"] >= min_occurrences)
            ].reset_index(drop=True),
        )

    def test_calc_association_min_cooccurrences(self, transactions_df, expected_results_single_items_df):
        """Test calculating association rules with a min occurrences level."""
        min_cooccurrences = 2

        calc_df = ProductAssociation(
            df=transactions_df,
            value_col="product",
            group_col=cols.transaction_id,
            min_cooccurrences=min_cooccurrences,
        )

        result = calc_df.df
        pd.testing.assert_frame_equal(
            result,
            expected_results_single_items_df[
                (expected_results_single_items_df["cooccurrences"] >= min_cooccurrences)
            ].reset_index(drop=True),
        )

    def test_calc_association_min_support(self, transactions_df, expected_results_single_items_df):
        """Test calculating association rules with a min occurrences level."""
        min_support = 0.25

        calc_df = ProductAssociation(
            df=transactions_df,
            value_col="product",
            group_col=cols.transaction_id,
            min_support=min_support,
        )

        result = calc_df.df
        pd.testing.assert_frame_equal(
            result,
            expected_results_single_items_df[(expected_results_single_items_df["support"] >= min_support)].reset_index(
                drop=True,
            ),
        )

    def test_calc_association_min_confidence(self, transactions_df, expected_results_single_items_df):
        """Test calculating association rules with a min occurrences level."""
        min_confidence = 0.25

        calc_df = ProductAssociation(
            df=transactions_df,
            value_col="product",
            group_col=cols.transaction_id,
            min_confidence=min_confidence,
        )

        result = calc_df.df
        pd.testing.assert_frame_equal(
            result,
            expected_results_single_items_df[
                (expected_results_single_items_df["confidence"] >= min_confidence)
            ].reset_index(drop=True),
        )

    def test_calc_association_min_uplift(self, transactions_df, expected_results_single_items_df):
        """Test calculating association rules with a min occurrences level."""
        min_uplift = 1

        calc_df = ProductAssociation(
            df=transactions_df,
            value_col="product",
            group_col=cols.transaction_id,
            min_uplift=min_uplift,
        )

        result = calc_df.df
        pd.testing.assert_frame_equal(
            result,
            expected_results_single_items_df[(expected_results_single_items_df["uplift"] >= min_uplift)].reset_index(
                drop=True,
            ),
        )

    def test_calc_association_invalid_min_occurrences(self, transactions_df):
        """Test calculating association rules with an invalid minimum occurrences value."""
        with pytest.raises(ValueError, match="Minimum occurrences must be at least 1."):
            ProductAssociation._calc_association(
                df=transactions_df,
                value_col="product",
                group_col=cols.transaction_id,
                min_occurrences=0,
            )

    def test_calc_association_invalid_min_cooccurrences(self, transactions_df):
        """Test calculating association rules with an invalid minimum cooccurrences value."""
        with pytest.raises(ValueError, match="Minimum cooccurrences must be at least 1."):
            ProductAssociation._calc_association(
                df=transactions_df,
                value_col="product",
                group_col=cols.transaction_id,
                min_cooccurrences=0,
            )

    def test_calc_association_min_support_invalid_range(self, transactions_df):
        """Test calculating association rules with an invalid minimum support range."""
        with pytest.raises(ValueError, match="Minimum support must be between 0 and 1."):
            ProductAssociation._calc_association(
                df=transactions_df,
                value_col="product",
                group_col=cols.transaction_id,
                min_support=-0.1,
            )
        with pytest.raises(ValueError, match="Minimum support must be between 0 and 1."):
            ProductAssociation._calc_association(
                df=transactions_df,
                value_col="product",
                group_col=cols.transaction_id,
                min_support=1.1,
            )

    def test_calc_association_min_confidence_invalid_range(self, transactions_df):
        """Test calculating association rules with an invalid minimum confidence range."""
        with pytest.raises(ValueError, match="Minimum confidence must be between 0 and 1."):
            ProductAssociation._calc_association(
                df=transactions_df,
                value_col="product",
                group_col=cols.transaction_id,
                min_confidence=-0.1,
            )
        with pytest.raises(ValueError, match="Minimum confidence must be between 0 and 1."):
            ProductAssociation._calc_association(
                df=transactions_df,
                value_col="product",
                group_col=cols.transaction_id,
                min_confidence=1.1,
            )

    def test_calc_association_min_uplift_invalid_range(self, transactions_df):
        """Test calculating association rules with an invalid minimum uplift range."""
        with pytest.raises(ValueError, match="Minimum uplift must be greater or equal to 0."):
            ProductAssociation._calc_association(
                df=transactions_df,
                value_col="product",
                group_col=cols.transaction_id,
                min_uplift=-0.1,
            )

<<<<<<< HEAD
    @pytest.mark.parametrize(
        ("target_item", "min_filters", "expected_constraints"),
        [
            (None, {}, {"has_all_columns": True, "min_rows": 1}),
            ("bread", {}, {"target_item_constraint": "bread", "min_rows": 1}),
            (
                None,
                {
                    "min_occurrences": 2,
                    "min_cooccurrences": 1,
                    "min_support": 0.1,
                    "min_confidence": 0.2,
                    "min_uplift": 0.5,
                },
                {"filtered_results": True, "min_rows": 0},
            ),
        ],
    )
    def test_with_custom_column_names(self, transactions_df, target_item, min_filters, expected_constraints):
        """Test ProductAssociation with completely custom column names."""
        custom_columns = {
            "column.customer_id": "custom_transaction_id",
        }

        rename_mapping = {
            "transaction_id": "custom_transaction_id",
            "product": "custom_product_name",
        }
        custom_df = transactions_df.rename(columns=rename_mapping)

        with option_context(*[item for pair in custom_columns.items() for item in pair]):
            pa = ProductAssociation(
                df=custom_df,
                value_col="custom_product_name",
                group_col="custom_transaction_id",
                target_item=target_item,
                **min_filters,
            )

            result = pa.df

            assert isinstance(result, pd.DataFrame)
            assert len(result) >= expected_constraints["min_rows"]

            # Validate expected columns structure
            if expected_constraints.get("has_all_columns"):
                self._validate_result_columns(result, "custom_product_name")

            # Validate target item constraint
            if expected_constraints.get("target_item_constraint"):
                assert len(result) > 0, "Expected results for target item"
                target_col = "custom_product_name_1"
                assert all(result[target_col] == expected_constraints["target_item_constraint"])

            # Validate filtering constraints
            if expected_constraints.get("filtered_results") and len(result) > 0:
                self._validate_filtering_constraints(result, min_filters)

    def _validate_result_columns(self, result_df, value_col_name):
        """Helper function to validate ProductAssociation result columns."""
        expected_columns = [
            f"{value_col_name}_1",
            f"{value_col_name}_2",
            "occurrences_1",
            "occurrences_2",
            "cooccurrences",
            "support",
            "confidence",
            "uplift",
        ]

        missing_columns = set(expected_columns) - set(result_df.columns)
        assert not missing_columns, f"Missing columns: {missing_columns}"

        string_columns = [f"{value_col_name}_1", f"{value_col_name}_2"]
        numeric_columns = ["occurrences_1", "occurrences_2", "cooccurrences", "support", "confidence", "uplift"]

        for col in string_columns:
            assert result_df[col].dtype == object, f"Column {col} should be object type"

        for col in numeric_columns:
            assert pd.api.types.is_numeric_dtype(result_df[col]), f"Column {col} should be numeric"

    def _validate_filtering_constraints(self, result_df, min_filters):
        """Helper function to validate filtering constraints are applied correctly."""
        constraint_mapping = {
            "min_occurrences": ["occurrences_1", "occurrences_2"],
            "min_cooccurrences": ["cooccurrences"],
            "min_support": ["support"],
            "min_confidence": ["confidence"],
            "min_uplift": ["uplift"],
        }

        for filter_name, min_value in min_filters.items():
            columns = constraint_mapping.get(filter_name, [])
            for col in columns:
                if col in result_df.columns:
                    assert all(result_df[col] >= min_value), f"Filter {filter_name} not applied correctly to {col}"
=======
    def test_calc_association_target_item_list(self, transactions_df):
        """Test calculating association rules with a list of target items."""
        target_items = ["milk", "bread"]

        calc_df = ProductAssociation(
            df=transactions_df,
            value_col="product",
            group_col=cols.transaction_id,
            target_item=target_items,
        )

        result = calc_df.df

        # Verify that we get exactly the target items we expect
        assert set(target_items) == set(result["product_1"].unique())
        assert len(result) > 0

    def test_calc_association_target_item_single_vs_list(self, transactions_df):
        """Test that single target item and list with single item produce same results."""
        single_target = "milk"
        list_target = ["milk"]

        calc_single = ProductAssociation(
            df=transactions_df,
            value_col="product",
            group_col=cols.transaction_id,
            target_item=single_target,
        )

        calc_list = ProductAssociation(
            df=transactions_df,
            value_col="product",
            group_col=cols.transaction_id,
            target_item=list_target,
        )

        # Results should be identical
        pd.testing.assert_frame_equal(calc_single.df, calc_list.df)

    def test_calc_association_target_item_empty_list(self, transactions_df):
        """Test that empty target item list raises ValueError."""
        with pytest.raises(ValueError, match="target_item cannot be an empty list"):
            ProductAssociation(
                df=transactions_df,
                value_col="product",
                group_col=cols.transaction_id,
                target_item=[],
            )

    def test_calc_association_target_item_invalid_type(self, transactions_df):
        """Test that invalid types in target item list raise TypeError."""
        with pytest.raises(TypeError, match="target_item must contain only str or float values"):
            ProductAssociation(
                df=transactions_df,
                value_col="product",
                group_col=cols.transaction_id,
                target_item=["milk", {"invalid": "dict"}],
            )
>>>>>>> fefceb27
<|MERGE_RESOLUTION|>--- conflicted
+++ resolved
@@ -292,33 +292,73 @@
                 min_uplift=-0.1,
             )
 
-<<<<<<< HEAD
-    @pytest.mark.parametrize(
-        ("target_item", "min_filters", "expected_constraints"),
-        [
-            (None, {}, {"has_all_columns": True, "min_rows": 1}),
-            ("bread", {}, {"target_item_constraint": "bread", "min_rows": 1}),
-            (
-                None,
-                {
-                    "min_occurrences": 2,
-                    "min_cooccurrences": 1,
-                    "min_support": 0.1,
-                    "min_confidence": 0.2,
-                    "min_uplift": 0.5,
-                },
-                {"filtered_results": True, "min_rows": 0},
-            ),
-        ],
-    )
-    def test_with_custom_column_names(self, transactions_df, target_item, min_filters, expected_constraints):
-        """Test ProductAssociation with completely custom column names."""
+    def test_calc_association_target_item_list(self, transactions_df):
+        """Test calculating association rules with a list of target items."""
+        target_items = ["milk", "bread"]
+
+        calc_df = ProductAssociation(
+            df=transactions_df,
+            value_col="product",
+            group_col=cols.transaction_id,
+            target_item=target_items,
+        )
+
+        result = calc_df.df
+
+        # Verify that we get exactly the target items we expect
+        assert set(target_items) == set(result["product_1"].unique())
+        assert len(result) > 0
+
+    def test_calc_association_target_item_single_vs_list(self, transactions_df):
+        """Test that single target item and list with single item produce same results."""
+        single_target = "milk"
+        list_target = ["milk"]
+
+        calc_single = ProductAssociation(
+            df=transactions_df,
+            value_col="product",
+            group_col=cols.transaction_id,
+            target_item=single_target,
+        )
+
+        calc_list = ProductAssociation(
+            df=transactions_df,
+            value_col="product",
+            group_col=cols.transaction_id,
+            target_item=list_target,
+        )
+
+        # Results should be identical
+        pd.testing.assert_frame_equal(calc_single.df, calc_list.df)
+
+    def test_calc_association_target_item_empty_list(self, transactions_df):
+        """Test that empty target item list raises ValueError."""
+        with pytest.raises(ValueError, match="target_item cannot be an empty list"):
+            ProductAssociation(
+                df=transactions_df,
+                value_col="product",
+                group_col=cols.transaction_id,
+                target_item=[],
+            )
+
+    def test_calc_association_target_item_invalid_type(self, transactions_df):
+        """Test that invalid types in target item list raise TypeError."""
+        with pytest.raises(TypeError, match="target_item must contain only str or float values"):
+            ProductAssociation(
+                df=transactions_df,
+                value_col="product",
+                group_col=cols.transaction_id,
+                target_item=["milk", {"invalid": "dict"}],
+            )
+
+    def test_with_custom_column_names(self, transactions_df):
+        """Test ProductAssociation with custom column names."""
         custom_columns = {
-            "column.customer_id": "custom_transaction_id",
+            "column.customer_id": "custom_group_identifier",
         }
 
         rename_mapping = {
-            "transaction_id": "custom_transaction_id",
+            "transaction_id": "custom_group_identifier",
             "product": "custom_product_name",
         }
         custom_df = transactions_df.rename(columns=rename_mapping)
@@ -327,127 +367,22 @@
             pa = ProductAssociation(
                 df=custom_df,
                 value_col="custom_product_name",
-                group_col="custom_transaction_id",
-                target_item=target_item,
-                **min_filters,
+                group_col="custom_group_identifier",
             )
 
             result = pa.df
-
             assert isinstance(result, pd.DataFrame)
-            assert len(result) >= expected_constraints["min_rows"]
-
-            # Validate expected columns structure
-            if expected_constraints.get("has_all_columns"):
-                self._validate_result_columns(result, "custom_product_name")
-
-            # Validate target item constraint
-            if expected_constraints.get("target_item_constraint"):
-                assert len(result) > 0, "Expected results for target item"
-                target_col = "custom_product_name_1"
-                assert all(result[target_col] == expected_constraints["target_item_constraint"])
-
-            # Validate filtering constraints
-            if expected_constraints.get("filtered_results") and len(result) > 0:
-                self._validate_filtering_constraints(result, min_filters)
-
-    def _validate_result_columns(self, result_df, value_col_name):
-        """Helper function to validate ProductAssociation result columns."""
-        expected_columns = [
-            f"{value_col_name}_1",
-            f"{value_col_name}_2",
-            "occurrences_1",
-            "occurrences_2",
-            "cooccurrences",
-            "support",
-            "confidence",
-            "uplift",
-        ]
-
-        missing_columns = set(expected_columns) - set(result_df.columns)
-        assert not missing_columns, f"Missing columns: {missing_columns}"
-
-        string_columns = [f"{value_col_name}_1", f"{value_col_name}_2"]
-        numeric_columns = ["occurrences_1", "occurrences_2", "cooccurrences", "support", "confidence", "uplift"]
-
-        for col in string_columns:
-            assert result_df[col].dtype == object, f"Column {col} should be object type"
-
-        for col in numeric_columns:
-            assert pd.api.types.is_numeric_dtype(result_df[col]), f"Column {col} should be numeric"
-
-    def _validate_filtering_constraints(self, result_df, min_filters):
-        """Helper function to validate filtering constraints are applied correctly."""
-        constraint_mapping = {
-            "min_occurrences": ["occurrences_1", "occurrences_2"],
-            "min_cooccurrences": ["cooccurrences"],
-            "min_support": ["support"],
-            "min_confidence": ["confidence"],
-            "min_uplift": ["uplift"],
-        }
-
-        for filter_name, min_value in min_filters.items():
-            columns = constraint_mapping.get(filter_name, [])
-            for col in columns:
-                if col in result_df.columns:
-                    assert all(result_df[col] >= min_value), f"Filter {filter_name} not applied correctly to {col}"
-=======
-    def test_calc_association_target_item_list(self, transactions_df):
-        """Test calculating association rules with a list of target items."""
-        target_items = ["milk", "bread"]
-
-        calc_df = ProductAssociation(
-            df=transactions_df,
-            value_col="product",
-            group_col=cols.transaction_id,
-            target_item=target_items,
-        )
-
-        result = calc_df.df
-
-        # Verify that we get exactly the target items we expect
-        assert set(target_items) == set(result["product_1"].unique())
-        assert len(result) > 0
-
-    def test_calc_association_target_item_single_vs_list(self, transactions_df):
-        """Test that single target item and list with single item produce same results."""
-        single_target = "milk"
-        list_target = ["milk"]
-
-        calc_single = ProductAssociation(
-            df=transactions_df,
-            value_col="product",
-            group_col=cols.transaction_id,
-            target_item=single_target,
-        )
-
-        calc_list = ProductAssociation(
-            df=transactions_df,
-            value_col="product",
-            group_col=cols.transaction_id,
-            target_item=list_target,
-        )
-
-        # Results should be identical
-        pd.testing.assert_frame_equal(calc_single.df, calc_list.df)
-
-    def test_calc_association_target_item_empty_list(self, transactions_df):
-        """Test that empty target item list raises ValueError."""
-        with pytest.raises(ValueError, match="target_item cannot be an empty list"):
-            ProductAssociation(
-                df=transactions_df,
-                value_col="product",
-                group_col=cols.transaction_id,
-                target_item=[],
-            )
-
-    def test_calc_association_target_item_invalid_type(self, transactions_df):
-        """Test that invalid types in target item list raise TypeError."""
-        with pytest.raises(TypeError, match="target_item must contain only str or float values"):
-            ProductAssociation(
-                df=transactions_df,
-                value_col="product",
-                group_col=cols.transaction_id,
-                target_item=["milk", {"invalid": "dict"}],
-            )
->>>>>>> fefceb27
+
+            expected_columns = [
+                "custom_product_name_1",
+                "custom_product_name_2",
+                "occurrences_1",
+                "occurrences_2",
+                "cooccurrences",
+                "support",
+                "confidence",
+                "uplift",
+            ]
+
+            missing_columns = set(expected_columns) - set(result.columns)
+            assert not missing_columns, f"Missing expected columns: {missing_columns}"