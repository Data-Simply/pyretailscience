--- conflicted
+++ resolved
@@ -226,11 +226,7 @@
         color_name_mapping = {
             "green": "positive",
             "red": "negative",
-<<<<<<< HEAD
-            "gray": "difference",
-=======
             "blue": "difference",
->>>>>>> 90e9089a
         }
         option_name = color_name_mapping[expected_color_name]
         expected_color = get_option(f"plot.color.{option_name}")
@@ -709,11 +705,7 @@
         color_name_mapping = {
             "green": "positive",
             "red": "negative",
-<<<<<<< HEAD
-            "gray": "difference",
-=======
             "blue": "difference",
->>>>>>> 90e9089a
         }
         option_name = color_name_mapping[expected_color_name]
         expected_color = get_option(f"plot.color.{option_name}")
