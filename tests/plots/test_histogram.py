--- conflicted
+++ resolved
@@ -2,11 +2,6 @@
 
 from itertools import cycle
 
-<<<<<<< HEAD
-from itertools import cycle
-
-=======
->>>>>>> a26f566d
 import numpy as np
 import pandas as pd
 import pytest
@@ -16,7 +11,7 @@
 from pyretailscience.style import graph_utils as gu
 
 
-@pytest.fixture
+@pytest.fixture()
 def sample_dataframe():
     """A sample dataframe for testing."""
     data = {
@@ -27,20 +22,20 @@
     return pd.DataFrame(data)
 
 
-@pytest.fixture
+@pytest.fixture()
 def sample_series():
     """A sample series for testing."""
     return pd.Series([1, 2, 3, 4, 5, 6, 7, 8, 9, 10])
 
 
-@pytest.fixture
+@pytest.fixture()
 def _mock_color_generators(mocker):
     """Mock the color generator for multi color maps."""
     multi_color_gen = cycle(["#FF0000", "#00FF00", "#0000FF"])  # Mocked multi-color generator
     mocker.patch("pyretailscience.style.tailwind.get_multi_color_cmap", return_value=multi_color_gen)
 
 
-@pytest.fixture
+@pytest.fixture()
 def _mock_gu_functions(mocker):
     """Mock standard graph utilities functions."""
     mocker.patch("pyretailscience.style.graph_utils.standard_graph_styles", side_effect=lambda ax, **kwargs: ax)
